--- conflicted
+++ resolved
@@ -17,23 +17,6 @@
 import React, { Fragment, type FunctionComponent } from 'react';
 import { Redirect, Route } from 'react-router';
 import { Switch } from 'react-router-dom';
-<<<<<<< HEAD
-import { Section } from './misc/common';
-import { Route, Redirect } from 'react-router';
-import { PageComponentType, PageProps } from './pages/Page';
-import TopicList from './pages/topics/Topic.List';
-import TopicDetails from './pages/topics/Topic.Details';
-import GroupList from './pages/consumers/Group.List';
-import GroupDetails from './pages/consumers/Group.Details';
-import { uiState } from '../state/uiState';
-import { api } from '../state/backendApi';
-import { CollectionIcon, FilterIcon } from '@heroicons/react/outline';
-import { Feature, FeatureEntry, isSupported } from '../state/supportedFeatures';
-import { UserPermissions } from '../state/restInterfaces';
-import { AppFeature, AppFeatures } from '../utils/env';
-import { AnimatePresence } from '../utils/animationProps';
-import { NavLinkProps } from '@redpanda-data/ui/dist/components/Nav/NavLink';
-=======
 import { api } from '../state/backendApi';
 import type { UserPermissions } from '../state/restInterfaces';
 import { Feature, type FeatureEntry, isSupported, shouldHideIfNotSupported } from '../state/supportedFeatures';
@@ -46,7 +29,6 @@
 import GroupList from './pages/consumers/Group.List';
 import TopicDetails from './pages/topics/Topic.Details';
 import TopicList from './pages/topics/Topic.List';
->>>>>>> f093f775
 import { TopicProducePage } from './pages/topics/Topic.Produce';
 
 //
@@ -99,30 +81,6 @@
   return entries.map((e) => e.routeJsx);
 }
 
-<<<<<<< HEAD
-export const RouteView = (() =>
-    <AnimatePresence mode="wait">
-        <Switch>
-            {/* Index */}
-            <Route exact path="/" render={() => <Redirect to="/topics" />} />
-
-            {/* Emit all <Route/> elements */}
-            {EmitRouteViews(APP_ROUTES)}
-
-            <Route render={rp => {
-                uiState.pageTitle = '404';
-                return (
-                    <Section title="404">
-                        <div><h4>Path:</h4> <span>{rp.location.pathname}</span></div>
-                        <div><h4>Query:</h4> <pre>{JSON.stringify(rp.location.search, null, 4)}</pre></div>
-                    </Section>
-                )
-            }} />
-
-        </Switch>
-    </AnimatePresence>
-)
-=======
 export const RouteView = () => (
   <AnimatePresence mode="wait">
     <Switch>
@@ -150,7 +108,6 @@
     </Switch>
   </AnimatePresence>
 );
->>>>>>> f093f775
 
 enum DisabledReasons {
   notSupported = 0, // kafka cluster version too low
@@ -277,21 +234,6 @@
 // If a route has one or more parameters it will not be shown in the main menu (obviously, since the parameter would have to be known!)
 //
 export const APP_ROUTES: IRouteEntry[] = [
-<<<<<<< HEAD
-
-    MakeRoute<{}>('/topics', TopicList, 'Topics', CollectionIcon),
-    MakeRoute<{ topicName: string }>('/topics/:topicName', TopicDetails, 'Topics'),
-    MakeRoute<{ topicName: string }>('/topics/:topicName/produce-record', TopicProducePage, 'Produce Record'),
-
-    MakeRoute<{}>('/groups', GroupList, 'Consumer Groups', FilterIcon, undefined,
-        routeVisibility(true, [Feature.ConsumerGroups])
-    ),
-    MakeRoute<{ groupId: string }>('/groups/:groupId/', GroupDetails, 'Consumer Groups'),
-
-].filterNull();
-
-
-=======
   MakeRoute<{}>('/topics', TopicList, 'Topics', CollectionIcon),
   MakeRoute<{ topicName: string }>('/topics/:topicName', TopicDetails, 'Topics'),
   MakeRoute<{ topicName: string }>('/topics/:topicName/produce-record', TopicProducePage, 'Produce Record'),
@@ -305,5 +247,4 @@
     routeVisibility(true, [Feature.ConsumerGroups]),
   ),
   MakeRoute<{ groupId: string }>('/groups/:groupId/', GroupDetails, 'Consumer Groups'),
-].filterNull();
->>>>>>> f093f775
+].filterNull();