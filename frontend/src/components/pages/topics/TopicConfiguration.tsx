<<<<<<< HEAD
import { InfoCircleOutlined } from '@ant-design/icons';
import { AdjustmentsIcon } from '@heroicons/react/outline';
import { Alert, AlertDescription, AlertIcon, Box, Button, Flex, Grid, GridItem, Icon, Input, Modal, ModalBody, ModalContent, ModalFooter, ModalHeader, ModalOverlay,
    PasswordInput, Popover, RadioGroup, SearchField, Text, useToast } from '@redpanda-data/ui';
import { Observer, observer, useLocalObservable } from 'mobx-react';
import { FC } from 'react';
import { ConfigEntryExtended } from '../../../state/restInterfaces';
import { formatConfigValue } from '../../../utils/formatters/ConfigValueFormatter';
import { DataSizeSelect, DurationSelect, NumInput, RatioInput } from './CreateTopicModal/CreateTopicModal';
import './TopicConfiguration.scss';
import { api } from '../../../state/backendApi';
=======
import {
  Alert,
  AlertIcon,
  Box,
  Button,
  Flex,
  FormField,
  Icon,
  Input,
  Modal,
  ModalBody,
  ModalContent,
  ModalFooter,
  ModalHeader,
  ModalOverlay,
  PasswordInput,
  Popover,
  RadioGroup,
  SearchField,
  Text,
  useToast
} from '@redpanda-data/ui';
import { observer, useLocalObservable } from 'mobx-react';
import type { FC } from 'react';
import { useState } from 'react';
import { Controller, type SubmitHandler, useForm } from 'react-hook-form';
import { MdInfoOutline } from 'react-icons/md';
import { isServerless } from '../../../config';
import { api } from '../../../state/backendApi';
import type { ConfigEntryExtended } from '../../../state/restInterfaces';
import {
  entryHasInfiniteValue,
  formatConfigValue,
  getInfiniteValueForEntry,
} from '../../../utils/formatters/ConfigValueFormatter';
>>>>>>> f093f775
import { SingleSelect } from '../../misc/Select';
import { DataSizeSelect, DurationSelect, NumInput, RatioInput } from './CreateTopicModal/CreateTopicModal';
import './TopicConfiguration.scss';

type ConfigurationEditorProps = {
  targetTopic: string; // topic name, or null if default configs
  entries: ConfigEntryExtended[];
  onForceRefresh: () => void;
};

type Inputs = {
  valueType: 'default' | 'infinite' | 'custom';
  customValue: string | number | undefined | null;
};

const ConfigEditorForm: FC<{
  editedEntry: ConfigEntryExtended;
  onClose: () => void;
  onSuccess: () => void;
  targetTopic: string;
}> = ({ editedEntry, onClose, targetTopic, onSuccess }) => {
  const toast = useToast();
  const [globalError, setGlobalError] = useState<string | null>(null);

  const {
    control,
    handleSubmit,
    formState: { isSubmitting },
    watch,
  } = useForm<Inputs>({
    defaultValues: {
      valueType: editedEntry.isExplicitlySet ? (entryHasInfiniteValue(editedEntry) ? 'infinite' : 'custom') : 'default',
      customValue: editedEntry.isExplicitlySet && !entryHasInfiniteValue(editedEntry) ? editedEntry.value : '',
    },
  });

  const hasInfiniteValue = editedEntry.frontendFormat && ['BYTE_SIZE', 'DURATION'].includes(editedEntry.frontendFormat);
  const valueTypeOptions: Array<{
    label: string;
    value: Inputs['valueType'];
  }> = [];
  valueTypeOptions.push({
    label: 'Default',
    value: 'default',
  });
  if (hasInfiniteValue) {
    valueTypeOptions.push({
      label: 'Infinite',
      value: 'infinite',
    });
  }
  valueTypeOptions.push({
    label: 'Custom',
    value: 'custom',
  });

  const onSubmit: SubmitHandler<Inputs> = async ({ valueType, customValue }) => {
    const operation = valueType === 'infinite' || valueType === 'custom' ? 'SET' : 'DELETE';

    let value: number | string | undefined | null = undefined;
    if (valueType === 'infinite') {
      value = getInfiniteValueForEntry(editedEntry);
    } else if (valueType === 'custom') {
      value = customValue;
    }

    try {
      await api.changeTopicConfig(targetTopic, [
        {
          key: editedEntry.name,
          op: operation,
          value: operation === 'SET' ? String(value) : undefined,
        },
      ]);
      toast({
        status: 'success',
        description: (
          <span>
            Successfully updated config <code>{editedEntry.name}</code>
          </span>
        ),
      });
      onSuccess();
      onClose();
    } catch (err) {
      console.error('error while applying config change', { err, configEntry: editedEntry });
      setGlobalError(err instanceof Error ? err.message : String(err));
    }
  };

  const valueType = watch('valueType');

  const SOURCE_PRIORITY_ORDER = [
    'DYNAMIC_TOPIC_CONFIG',
    'DYNAMIC_BROKER_CONFIG',
    'DYNAMIC_DEFAULT_BROKER_CONFIG',
    'STATIC_BROKER_CONFIG',
    'DEFAULT_CONFIG',
  ];

  const defaultConfigSynonym = editedEntry.synonyms
    ?.filter(({ source }) => source !== 'DYNAMIC_TOPIC_CONFIG')
    .sort((a, b) => {
      return SOURCE_PRIORITY_ORDER.indexOf(a.source) - SOURCE_PRIORITY_ORDER.indexOf(b.source);
    })[0];

  return (
    <Modal isOpen onClose={onClose}>
      <form onSubmit={handleSubmit(onSubmit)}>
        <ModalOverlay />
        <ModalContent minW="2xl">
          <ModalHeader>{`Edit ${editedEntry.name}`}</ModalHeader>
          <ModalBody>
            <Text mb={6}>{editedEntry.documentation}</Text>

            <Flex gap={4} flexDirection="column">
              <FormField label={editedEntry.name}>
                <Controller
                  control={control}
                  name="valueType"
                  render={({ field: { onChange, value } }) => (
                    <RadioGroup name="valueType" options={valueTypeOptions} value={value} onChange={onChange} />
                  )}
                />
              </FormField>
              {valueType === 'custom' && (
                <FormField label={`Set a custom ${editedEntry.name} value for this topic`}>
                  <Box maxW="fit-content">
                    <Controller
                      control={control}
                      name="customValue"
                      render={({ field: { onChange, value } }) => (
                        <ConfigEntryEditorController entry={editedEntry} onChange={onChange} value={value} />
                      )}
                    />
                  </Box>
                </FormField>
              )}
              {/*It's not possible to show default value until we get it always from the BE.*/}
              {/*Currently we only retrieve the current value and not default if it's set to custom/infinite*/}
              {valueType === 'default' && defaultConfigSynonym && (
                <Box>
                  The default value is{' '}
                  <Text fontWeight="bold" display="inline">
                    {/*{JSON.stringify(editedEntry)}*/}
                    {formatConfigValue(editedEntry.name, defaultConfigSynonym.value, 'friendly')}
                  </Text>
                  . This is inherited from {defaultConfigSynonym.source}.
                </Box>
              )}
            </Flex>
            {globalError && (
              <Alert status="error" my={2}>
                <AlertIcon />
                {globalError}
              </Alert>
            )}
          </ModalBody>
          <ModalFooter display="flex" gap={2}>
            <Button
              variant="ghost"
              onClick={() => {
                onClose();
              }}
            >
              Cancel
            </Button>
            <Button variant="solid" type="submit" isDisabled={isSubmitting}>
              Save changes
            </Button>
          </ModalFooter>
        </ModalContent>
      </form>
    </Modal>
  );
};

const ConfigurationEditor: FC<ConfigurationEditorProps> = observer((props) => {
  const $state = useLocalObservable<{
    filter?: string;
    editedEntry: ConfigEntryExtended | null;
  }>(() => ({
    filter: '',
    editedEntry: null,
  }));

  const editConfig = (configEntry: ConfigEntryExtended) => {
    $state.editedEntry = configEntry;
  };

  const topic = props.targetTopic;
  const hasEditPermissions = topic ? (api.topicPermissions.get(topic)?.canEditTopicConfig ?? true) : true;

  let entries = props.entries;
  const filter = $state.filter;
  if (filter) entries = entries.filter((x) => x.name.includes(filter) || (x.value ?? '').includes(filter));

  const entryOrder = {
    retention: -3,
    cleanup: -2,
  };

  entries = entries.slice().sort((a, b) => {
    for (const [e, order] of Object.entries(entryOrder)) {
      if (a.name.includes(e) && !b.name.includes(e)) return order;
      if (b.name.includes(e) && !a.name.includes(e)) return -order;
    }
    return 0;
  });

  const categories = entries.groupInto((x) => x.category);
  for (const e of categories) if (!e.key) e.key = 'Other';

  return (
    <Box pt={4}>
      {$state.editedEntry !== null && (
        <ConfigEditorForm
          targetTopic={props.targetTopic}
          editedEntry={$state.editedEntry}
          onClose={() => ($state.editedEntry = null)}
          onSuccess={() => {
            props.onForceRefresh();
          }}
        />
      )}
      <div className="configGroupTable">
        <SearchField
          searchText={$state.filter || ''}
          placeholderText="Filter"
          setSearchText={(value) => ($state.filter = value)}
          icon="filter"
        />
        {categories.map((x) => (
          <ConfigGroup
            key={x.key}
            groupName={x.key}
            entries={x.items}
            onEditEntry={editConfig}
            hasEditPermissions={hasEditPermissions}
          />
        ))}
      </div>
    </Box>
  );
});

export default ConfigurationEditor;

const ConfigGroup = observer(
  (p: {
    groupName?: string;
    onEditEntry: (configEntry: ConfigEntryExtended) => void;
    entries: ConfigEntryExtended[];
    hasEditPermissions: boolean;
  }) => {
    return (
      <>
        <div className="configGroupSpacer" />
        {p.groupName && <div className="configGroupTitle">{p.groupName}</div>}
        {p.entries.map((e) => (
          <ConfigEntryComponent
            key={e.name}
            entry={e}
            onEditEntry={p.onEditEntry}
            hasEditPermissions={p.hasEditPermissions}
          />
        ))}
      </>
    );
  },
);

<<<<<<< HEAD
const ConfigEntry = observer((p: { onEditEntry: (configEntry: ConfigEntryExtended) => void; entry: ConfigEntryExtended; hasEditPermissions: boolean }) => {
=======
const ConfigEntryComponent = observer(
  (p: {
    onEditEntry: (configEntry: ConfigEntryExtended) => void;
    entry: ConfigEntryExtended;
    hasEditPermissions: boolean;
  }) => {
    const { canEdit, reason: nonEdittableReason } = isTopicConfigEdittable(p.entry, p.hasEditPermissions);
>>>>>>> f093f775

    const entry = p.entry;
    const friendlyValue = formatConfigValue(entry.name, entry.value, 'friendly');

    return (
<<<<<<< HEAD
        <>
            <span className="configName">{p.entry.name}</span>

            <span className="configValue">{friendlyValue}</span>

            <span className="isEditted">{entry.isExplicitlySet && 'Custom'}</span>

            <span className="spacer"></span>

            <span className="configButtons">
                {entry.documentation && (
                    <Popover
                        hideCloseButton
                        size="lg"
                        content={
                            <Grid templateColumns="1fr" gap={4} w="fit-content">
                                <GridItem>
                                    <strong>{entry.name}</strong>
                                    <br/>
                                    {entry.documentation}
                                </GridItem>
                                <GridItem>
                                    <Grid templateColumns="25% 1fr" gap={2}>
                                        <GridItem>
                                            <strong>Value</strong>
                                        </GridItem>
                                        <GridItem>
                                            <span>{friendlyValue}</span>
                                        </GridItem>
                                        <GridItem>
                                            <strong>Source</strong>
                                        </GridItem>
                                        <GridItem>
                                            <div>
                                                <code>{entry.source}</code>
                                            </div>
                                            <Text fontSize="sm">{getConfigSourceExplanation(entry.source)}</Text>
                                        </GridItem>
                                    </Grid>
                                </GridItem>
                            </Grid>
                        }
                    >
                        <Icon as={InfoCircleOutlined}/>
                    </Popover>
                )}
            </span>
        </>
=======
      <>
        <Flex direction="column">
          <Text fontWeight="600">{p.entry.name}</Text>
        </Flex>

        <Text>{friendlyValue}</Text>

        <span className="isEditted">{entry.isExplicitlySet && 'Custom'}</span>

        <span className="configButtons">
          {entry.documentation && (
            <Popover
              hideCloseButton
              size="lg"
              content={
                <Flex flexDirection="column" gap={2}>
                  <Text fontSize="lg" fontWeight="bold">
                    {entry.name}
                  </Text>
                  <Text fontSize="sm">{entry.documentation}</Text>
                  <Text fontSize="sm">{getConfigDescription(entry.source)}</Text>
                </Flex>
              }
            >
              <Box>
                <Icon as={MdInfoOutline} />
              </Box>
            </Popover>
          )}
        </span>
      </>
>>>>>>> f093f775
    );
  },
);

<<<<<<< HEAD
export const ConfigEntryEditor = observer((p: {
    entry: ConfigEntryExtended;
    className?: string;
=======
function isTopicConfigEdittable(
  entry: ConfigEntryExtended,
  hasEditPermissions: boolean,
): { canEdit: boolean; reason?: string } {
  if (!hasEditPermissions)
    return { canEdit: false, reason: "You don't have permissions to change topic configuration entries" };

  if (isServerless()) {
    const edittableEntries = ['retention.ms', 'retention.bytes'];

    if (edittableEntries.includes(entry.name)) {
      return { canEdit: true };
    }

    return { canEdit: false, reason: 'This configuration is not editable on Serverless clusters' };
  }

  return { canEdit: true };
}

export const ConfigEntryEditorController = <T extends string | number>(p: {
  entry: ConfigEntryExtended;
  value: T;
  onChange: (e: T) => void;
  className?: string;
>>>>>>> f093f775
}) => {
  const { entry, value, onChange } = p;
  switch (entry.frontendFormat) {
    case 'BOOLEAN':
      return (
        <SingleSelect<T>
          options={[
            { value: 'false' as T, label: 'False' },
            { value: 'true' as T, label: 'True' },
          ]}
          value={value}
          onChange={onChange}
        />
      );

    case 'SELECT':
      return (
        <SingleSelect
          value={value}
          onChange={onChange}
          className={p.className}
          options={
            entry.enumValues?.map((value) => ({
              value: value as T,
              label: value,
            })) ?? []
          }
        />
      );

    case 'BYTE_SIZE':
      return (
        <DataSizeSelect
          allowInfinite={false}
          valueBytes={Number(value ?? 0)}
          onChange={(e) => onChange(Math.round(e) as T)}
        />
      );
    case 'DURATION':
      return (
        <DurationSelect
          allowInfinite={false}
          valueMilliseconds={Number(value ?? 0)}
          onChange={(e) => onChange(Math.round(e) as T)}
        />
      );

    case 'PASSWORD':
      return <PasswordInput value={value ?? ''} onChange={(x) => onChange(x.target.value as T)} />;

    case 'RATIO':
      return <RatioInput value={Number(value)} onChange={(x) => onChange(x as T)} />;

    case 'INTEGER':
      return <NumInput value={Number(value)} onChange={(e) => onChange(Math.round(e ?? 0) as T)} />;

    case 'DECIMAL':
      return <NumInput value={Number(value)} onChange={(e) => onChange(e as T)} />;
    default:
      return <Input value={String(value)} onChange={(e) => onChange(e.target.value as T)} />;
  }
};

function getConfigDescription(source: string): string {
  switch (source) {
    case 'DEFAULT_CONFIG':
      return 'Inherited from DEFAULT_CONFIG';
    case 'DYNAMIC_TOPIC_CONFIG':
      return 'This is a custom setting for this topic';
    case 'DYNAMIC_BROKER_CONFIG':
    case 'STATIC_BROKER_CONFIG':
      return 'This is a custom setting set on the BROKER_CONFIG level.';
    default:
      return '';
  }
}<|MERGE_RESOLUTION|>--- conflicted
+++ resolved
@@ -1,16 +1,3 @@
-<<<<<<< HEAD
-import { InfoCircleOutlined } from '@ant-design/icons';
-import { AdjustmentsIcon } from '@heroicons/react/outline';
-import { Alert, AlertDescription, AlertIcon, Box, Button, Flex, Grid, GridItem, Icon, Input, Modal, ModalBody, ModalContent, ModalFooter, ModalHeader, ModalOverlay,
-    PasswordInput, Popover, RadioGroup, SearchField, Text, useToast } from '@redpanda-data/ui';
-import { Observer, observer, useLocalObservable } from 'mobx-react';
-import { FC } from 'react';
-import { ConfigEntryExtended } from '../../../state/restInterfaces';
-import { formatConfigValue } from '../../../utils/formatters/ConfigValueFormatter';
-import { DataSizeSelect, DurationSelect, NumInput, RatioInput } from './CreateTopicModal/CreateTopicModal';
-import './TopicConfiguration.scss';
-import { api } from '../../../state/backendApi';
-=======
 import {
   Alert,
   AlertIcon,
@@ -46,7 +33,6 @@
   formatConfigValue,
   getInfiniteValueForEntry,
 } from '../../../utils/formatters/ConfigValueFormatter';
->>>>>>> f093f775
 import { SingleSelect } from '../../misc/Select';
 import { DataSizeSelect, DurationSelect, NumInput, RatioInput } from './CreateTopicModal/CreateTopicModal';
 import './TopicConfiguration.scss';
@@ -319,9 +305,6 @@
   },
 );
 
-<<<<<<< HEAD
-const ConfigEntry = observer((p: { onEditEntry: (configEntry: ConfigEntryExtended) => void; entry: ConfigEntryExtended; hasEditPermissions: boolean }) => {
-=======
 const ConfigEntryComponent = observer(
   (p: {
     onEditEntry: (configEntry: ConfigEntryExtended) => void;
@@ -329,62 +312,11 @@
     hasEditPermissions: boolean;
   }) => {
     const { canEdit, reason: nonEdittableReason } = isTopicConfigEdittable(p.entry, p.hasEditPermissions);
->>>>>>> f093f775
 
     const entry = p.entry;
     const friendlyValue = formatConfigValue(entry.name, entry.value, 'friendly');
 
     return (
-<<<<<<< HEAD
-        <>
-            <span className="configName">{p.entry.name}</span>
-
-            <span className="configValue">{friendlyValue}</span>
-
-            <span className="isEditted">{entry.isExplicitlySet && 'Custom'}</span>
-
-            <span className="spacer"></span>
-
-            <span className="configButtons">
-                {entry.documentation && (
-                    <Popover
-                        hideCloseButton
-                        size="lg"
-                        content={
-                            <Grid templateColumns="1fr" gap={4} w="fit-content">
-                                <GridItem>
-                                    <strong>{entry.name}</strong>
-                                    <br/>
-                                    {entry.documentation}
-                                </GridItem>
-                                <GridItem>
-                                    <Grid templateColumns="25% 1fr" gap={2}>
-                                        <GridItem>
-                                            <strong>Value</strong>
-                                        </GridItem>
-                                        <GridItem>
-                                            <span>{friendlyValue}</span>
-                                        </GridItem>
-                                        <GridItem>
-                                            <strong>Source</strong>
-                                        </GridItem>
-                                        <GridItem>
-                                            <div>
-                                                <code>{entry.source}</code>
-                                            </div>
-                                            <Text fontSize="sm">{getConfigSourceExplanation(entry.source)}</Text>
-                                        </GridItem>
-                                    </Grid>
-                                </GridItem>
-                            </Grid>
-                        }
-                    >
-                        <Icon as={InfoCircleOutlined}/>
-                    </Popover>
-                )}
-            </span>
-        </>
-=======
       <>
         <Flex direction="column">
           <Text fontWeight="600">{p.entry.name}</Text>
@@ -416,16 +348,10 @@
           )}
         </span>
       </>
->>>>>>> f093f775
     );
   },
 );
 
-<<<<<<< HEAD
-export const ConfigEntryEditor = observer((p: {
-    entry: ConfigEntryExtended;
-    className?: string;
-=======
 function isTopicConfigEdittable(
   entry: ConfigEntryExtended,
   hasEditPermissions: boolean,
@@ -451,7 +377,6 @@
   value: T;
   onChange: (e: T) => void;
   className?: string;
->>>>>>> f093f775
 }) => {
   const { entry, value, onChange } = p;
   switch (entry.frontendFormat) {
