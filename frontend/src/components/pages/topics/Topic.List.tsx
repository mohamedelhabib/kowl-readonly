/**
 * Copyright 2022 Redpanda Data, Inc.
 *
 * Use of this software is governed by the Business Source License
 * included in the file https://github.com/redpanda-data/redpanda/blob/dev/licenses/bsl.md
 *
 * As of the Change Date specified in that file, in accordance with
 * the Business Source License, use of this software will be governed
 * by the Apache License, Version 2.0
 */

<<<<<<< HEAD
import React, { FC } from 'react';
import { autorun, IReactionDisposer, makeObservable, observable } from 'mobx';
=======
import { CheckIcon, CircleSlashIcon, EyeClosedIcon } from '@primer/octicons-react';
import {
  Alert,
  AlertDialog,
  AlertDialogBody,
  AlertDialogContent,
  AlertDialogFooter,
  AlertDialogHeader,
  AlertDialogOverlay,
  AlertIcon,
  Box,
  Button,
  Checkbox,
  CopyButton,
  DataTable,
  Flex,
  Grid,
  Popover,
  Text,
  Tooltip,
  useToast
} from '@redpanda-data/ui';
import { type IReactionDisposer, autorun, computed, makeObservable, observable } from 'mobx';
>>>>>>> f093f775
import { observer } from 'mobx-react';
import React, { type FC, useRef, useState } from 'react';
import { MdError, MdOutlineWarning } from 'react-icons/md';
import { Link } from 'react-router-dom';
import colors from '../../../colors';
import usePaginationParams from '../../../hooks/usePaginationParams';
import { appGlobal } from '../../../state/appGlobal';
import { api } from '../../../state/backendApi';
<<<<<<< HEAD
import { Topic, TopicActions, TopicConfigEntry } from '../../../state/restInterfaces';
=======
import { type Topic, TopicActions, type TopicConfigEntry } from '../../../state/restInterfaces';
>>>>>>> f093f775
import { uiSettings } from '../../../state/ui';
import createAutoModal from '../../../utils/createAutoModal';
import { onPaginationChange } from '../../../utils/pagination';
import { editQuery } from '../../../utils/queryHelper';
<<<<<<< HEAD
import { DefaultSkeleton, QuickTable } from '../../../utils/tsxUtils';
=======
import { Code, DefaultSkeleton, QuickTable } from '../../../utils/tsxUtils';
import PageContent from '../../misc/PageContent';
import SearchBar from '../../misc/SearchBar';
import Section from '../../misc/Section';
import { Statistic } from '../../misc/Statistic';
>>>>>>> f093f775
import { renderLogDirSummary } from '../../misc/common';
import { PageComponent, type PageInitHelper } from '../Page';
import {
  CreateTopicModalContent,
  type CreateTopicModalState,
  type RetentionSizeUnit,
  type RetentionTimeUnit,
} from './CreateTopicModal/CreateTopicModal';
<<<<<<< HEAD
import Section from '../../misc/Section';
import PageContent from '../../misc/PageContent';
import {
    Box,
    DataTable,
    Flex,
    Popover
} from '@redpanda-data/ui';
import { Statistic } from '../../misc/Statistic';
import { Link } from 'react-router-dom';
import SearchBar from '../../misc/SearchBar';
import usePaginationParams from '../../../hooks/usePaginationParams';
import { onPaginationChange } from '../../../utils/pagination';
=======
>>>>>>> f093f775

@observer
class TopicList extends PageComponent {
  quickSearchReaction: IReactionDisposer;

  @observable topicToDelete: null | Topic = null;
  @observable filteredTopics: Topic[] = [];

  CreateTopicModal;
  showCreateTopicModal;

  constructor(p: any) {
    super(p);
    makeObservable(this);

    const m = makeCreateTopicModal(this);
    this.CreateTopicModal = m.Component;
    this.showCreateTopicModal = m.show;
  }

  initPage(p: PageInitHelper): void {
    p.title = 'Topics';
    p.addBreadcrumb('Topics', '/topics');

    this.refreshData(true);
    appGlobal.onRefresh = () => this.refreshData(true);
  }

  componentDidMount() {
    // 1. use 'q' parameter for quick search (if it exists)
    editQuery((query) => {
      if (query.q) uiSettings.topicList.quickSearch = String(query.q);
    });

    // 2. whenever the quick search box changes, update the url
    this.quickSearchReaction = autorun(() => {
      editQuery((query) => {
        const q = String(uiSettings.topicList.quickSearch);
        if (q) query.q = q;
      });
    });
  }
  componentWillUnmount() {
    if (this.quickSearchReaction) this.quickSearchReaction();
  }

  refreshData(force: boolean) {
    api.refreshTopics(force);
    api.refreshClusterOverview();
    void api.refreshClusterHealth();
  }

  isFilterMatch(filter: string, item: Topic): boolean {
    try {
      const quickSearchRegExp = new RegExp(filter, 'i');
      return Boolean(item.topicName.match(quickSearchRegExp));
    } catch (e) {
      console.warn('Invalid expression');
      return item.topicName.toLowerCase().includes(filter.toLowerCase());
    }
  }

  @computed get topics() {
    let topics = api.topics ?? [];
    if (uiSettings.topicList.hideInternalTopics) {
      topics = topics.filter((x) => !x.isInternal && !x.topicName.startsWith('_'));
    }
    return topics;
  }

  render() {
    if (!api.topics) return DefaultSkeleton;

<<<<<<< HEAD
    render() {
        if (!api.topics) return DefaultSkeleton;

        let topics = api.topics;
        if (uiSettings.topicList.hideInternalTopics) {
            topics = topics.filter(x => !x.isInternal && !x.topicName.startsWith('_'));
        }

        try {
            const quickSearchRegExp = new RegExp(uiSettings.topicList.quickSearch.toLowerCase(), 'i')

            topics = topics.filter(x => {
                return x.topicName.toLowerCase().match(quickSearchRegExp);
            });
        } catch (e) {
            console.warn('Invalid expression')
        }


        const partitionCount = topics.sum((x) => x.partitionCount);
        const replicaCount = topics.sum((x) => x.partitionCount * x.replicationFactor);

        return (
            <PageContent>
                <Section>
                    <Flex>
                        <Statistic title="Total topics" value={topics.length} />
                        <Statistic title="Total partitions" value={partitionCount} />
                        <Statistic title="Total replicas" value={replicaCount} />
                    </Flex>
                </Section>

                <Box pt={6}>
                    <SearchBar<Topic>
                        placeholderText="Enter search term/regex"
                        dataSource={() => topics || []}
                        isFilterMatch={this.isFilterMatch}
                        filterText={uiSettings.topicList.quickSearch}
                        onQueryChanged={(filterText) => (uiSettings.topicList.quickSearch = filterText)}
                        onFilteredDataChanged={data => this.filteredTopics = data}
                    />
                </Box>
                <Section>
                    <Box my={4}>
                        <TopicsTable topics={topics} />
                    </Box>
                </Section>
            </PageContent>
        );
    }
}
export default TopicList;

const TopicsTable: FC<{ topics: Topic[] }> = ({ topics }) => {
    const paginationParams = usePaginationParams(uiSettings.topicList.pageSize, topics.length)

    return (
        <DataTable<Topic>
            data={topics}
            sorting={true}
            pagination={paginationParams}
            onPaginationChange={onPaginationChange(paginationParams, ({ pageSize, pageIndex}) => {
                uiSettings.topicList.pageSize = pageSize
                editQuery(query => {
                    query['page'] = String(pageIndex)
                    query['pageSize'] = String(pageSize)
                })
            })}
            columns={[
                {
                    header: 'Name',
                    accessorKey: 'topicName',
                    cell: ({row: {original: topic}}) => <Link to={`/topics/${encodeURIComponent(topic.topicName)}`}>{renderName(topic)}</Link>,
                    size: Infinity,
                },
                {
                    header: 'Partitions',
                    accessorKey: 'partitions',
                    cell: ({row: {original: topic}}) => topic.partitionCount,
                },
                {
                    header: 'Replicas',
                    accessorKey: 'replicationFactor',
                },
                {
                    header: 'CleanupPolicy',
                    accessorKey: 'cleanupPolicy',
                },
                {
                    header: 'Size',
                    accessorKey: 'logDirSummary.totalSizeBytes',
                    cell: ({row: {original: topic}}) => renderLogDirSummary(topic.logDirSummary),
                },
            ]}
=======
    const topics = this.topics;

    const partitionCount = topics.sum((x) => x.partitionCount);
    const replicaCount = topics.sum((x) => x.partitionCount * x.replicationFactor);

    return (
      <PageContent>
        <Section>
          <Flex>
            <Statistic title="Total topics" value={topics.length} />
            <Statistic title="Total partitions" value={partitionCount} />
            <Statistic title="Total replicas" value={replicaCount} />
          </Flex>
        </Section>

        <Box pt={6}>
          <SearchBar<Topic>
            placeholderText="Enter search term/regex"
            dataSource={() => this.topics}
            isFilterMatch={this.isFilterMatch}
            filterText={uiSettings.topicList.quickSearch}
            onQueryChanged={(filterText) => (uiSettings.topicList.quickSearch = filterText)}
            onFilteredDataChanged={(data) => (this.filteredTopics = data)}
          />
        </Box>
        <Section>
          <div style={{ display: 'flex', justifyContent: 'flex-start', alignItems: 'center' }}>
            <Checkbox
              data-testid="show-internal-topics-checkbox"
              isChecked={!uiSettings.topicList.hideInternalTopics}
              onChange={(x) => (uiSettings.topicList.hideInternalTopics = !x.target.checked)}
              style={{ marginLeft: 'auto' }}
            >
              Show internal topics
            </Checkbox>

            <this.CreateTopicModal />
          </div>
          <Box my={4}>
            <TopicsTable
              topics={this.filteredTopics}
              onDelete={(record) => {
                this.topicToDelete = record;
              }}
            />
          </Box>
        </Section>

        <ConfirmDeletionModal
          topicToDelete={this.topicToDelete}
          onCancel={() => (this.topicToDelete = null)}
          onFinish={() => {
            this.topicToDelete = null;
            this.refreshData(true);
          }}
>>>>>>> f093f775
        />
      </PageContent>
    );
  }
}
export default TopicList;

const TopicsTable: FC<{ topics: Topic[]; onDelete: (record: Topic) => void }> = ({ topics, onDelete }) => {
  const paginationParams = usePaginationParams(uiSettings.topicList.pageSize, topics.length);

  return (
    <DataTable<Topic>
      data={topics}
      sorting={true}
      pagination={paginationParams}
      onPaginationChange={onPaginationChange(paginationParams, ({ pageSize, pageIndex }) => {
        uiSettings.topicList.pageSize = pageSize;
        editQuery((query) => {
          query.page = String(pageIndex);
          query.pageSize = String(pageSize);
        });
      })}
      columns={[
        {
          header: 'Name',
          accessorKey: 'topicName',
          cell: ({ row: { original: topic } }) => {
            const leaderLessPartitions = (api.clusterHealth?.leaderlessPartitions ?? []).find(
              ({ topicName }) => topicName === topic.topicName,
            )?.partitionIds;
            const underReplicatedPartitions = (api.clusterHealth?.underReplicatedPartitions ?? []).find(
              ({ topicName }) => topicName === topic.topicName,
            )?.partitionIds;

            return (
              <Flex wordBreak="break-word" whiteSpace="break-spaces" gap={2} alignItems="center">
                <Link to={`/topics/${encodeURIComponent(topic.topicName)}`}>{renderName(topic)}</Link>
                {!!leaderLessPartitions && (
                  <Tooltip
                    placement="top"
                    hasArrow
                    label={`This topic has ${leaderLessPartitions.length} ${leaderLessPartitions.length === 1 ? 'a leaderless partition' : 'leaderless partitions'}`}
                  >
                    <Box>
                      <MdError size={18} color={colors.brandError} />
                    </Box>
                  </Tooltip>
                )}
                {!!underReplicatedPartitions && (
                  <Tooltip
                    placement="top"
                    hasArrow
                    label={`This topic has ${underReplicatedPartitions.length} ${underReplicatedPartitions.length === 1 ? 'an under-replicated partition' : 'under-replicated partitions'}`}
                  >
                    <Box>
                      <MdOutlineWarning size={18} color={colors.brandWarning} />
                    </Box>
                  </Tooltip>
                )}
              </Flex>
            );
          },
          size: Number.POSITIVE_INFINITY,
        },
        {
          header: 'Partitions',
          accessorKey: 'partitionCount',
          enableResizing: true,
          cell: ({ row: { original: topic } }) => topic.partitionCount,
        },
        {
          header: 'Replicas',
          accessorKey: 'replicationFactor',
        },
        {
          header: 'CleanupPolicy',
          accessorKey: 'cleanupPolicy',
        },
        {
          header: 'Size',
          accessorKey: 'logDirSummary.totalSizeBytes',
          cell: ({ row: { original: topic } }) => renderLogDirSummary(topic.logDirSummary),
        },
      ]}
    />
  );
};

const iconAllowed = (
  <span style={{ color: 'green' }}>
    <CheckIcon size={16} />
  </span>
);
const iconForbidden = (
  <span style={{ color: '#ca000a' }}>
    <CircleSlashIcon size={15} />
  </span>
);
const iconClosedEye = (
  <span style={{ color: '#0008', paddingLeft: '4px', transform: 'translateY(-1px)', display: 'inline-block' }}>
    <EyeClosedIcon size={14} verticalAlign="middle" />
  </span>
);

const renderName = (topic: Topic) => {
  const actions = topic.allowedActions;

  if (!actions || actions[0] === 'all') return topic.topicName; // happens in non-business version

  let missing = 0;
  for (const a of TopicActions) if (!actions.includes(a)) missing++;

  if (missing === 0) return topic.topicName; // everything is allowed

  // There's at least one action the user can't do
  // Show a table of what they can't do
  const popoverContent = (
    <div>
      <div style={{ marginBottom: '1em' }}>
        You're missing permissions to view
        <br />
        one more aspects of this topic.
      </div>
      {QuickTable(
        TopicActions.map((a) => ({
          key: a,
          value: actions.includes(a) ? iconAllowed : iconForbidden,
        })),
        {
          gapWidth: '6px',
          gapHeight: '2px',
          keyAlign: 'right',
          keyStyle: { fontSize: '86%', fontWeight: 700, textTransform: 'capitalize' },
          tableStyle: { margin: 'auto' },
        },
      )}
    </div>
  );

  return (
    <Box wordBreak="break-word" whiteSpace="break-spaces">
      <Popover content={popoverContent} placement="right" closeDelay={10} size="stretch" hideCloseButton>
        <span>
          {topic.topicName}
          {iconClosedEye}
        </span>
      </Popover>
    </Box>
  );
};

<<<<<<< HEAD
=======
function ConfirmDeletionModal({
  topicToDelete,
  onFinish,
  onCancel,
}: { topicToDelete: Topic | null; onFinish: () => void; onCancel: () => void }) {
  const [deletionPending, setDeletionPending] = useState(false);
  const [error, setError] = useState<string | Error | null>(null);
  const toast = useToast();
  const cancelRef = useRef<HTMLButtonElement | null>(null);

  const cleanup = () => {
    setDeletionPending(false);
    setError(null);
  };

  const finish = () => {
    onFinish();
    cleanup();

    toast({
      title: 'Topic Deleted',
      description: (
        <Text as="span">
          Topic <Code>{topicToDelete?.topicName}</Code> deleted successfully
        </Text>
      ),
      status: 'success',
    });
  };

  const cancel = () => {
    onCancel();
    cleanup();
  };

  return (
    <AlertDialog isOpen={topicToDelete !== null} leastDestructiveRef={cancelRef} onClose={cancel}>
      <AlertDialogOverlay>
        <AlertDialogContent>
          <AlertDialogHeader>Delete Topic</AlertDialogHeader>

          <AlertDialogBody>
            {error && (
              <Alert status="error" mb={2}>
                <AlertIcon />
                {`An error occurred: ${typeof error === 'string' ? error : error.message}`}
              </Alert>
            )}
            {topicToDelete?.isInternal && (
              <Alert status="error" mb={2}>
                <AlertIcon />
                This is an internal topic, deleting it might have unintended side-effects!
              </Alert>
            )}
            <Text>
              Are you sure you want to delete topic <Code>{topicToDelete?.topicName}</Code>?<br />
              This action cannot be undone.
            </Text>
          </AlertDialogBody>

          <AlertDialogFooter>
            <Button ref={cancelRef} onClick={cancel} variant="ghost">
              Cancel
            </Button>
            <Button
              data-testid="delete-topic-confirm-button"
              isLoading={deletionPending}
              colorScheme="brand"
              onClick={() => {
                if (topicToDelete?.topicName) {
                  setDeletionPending(true);
                  api
                    .deleteTopic(topicToDelete?.topicName) // modal is not shown when topic is null
                    .then(finish)
                    .catch(setError)
                    .finally(() => {
                      setDeletionPending(false);
                    });
                }
              }}
              ml={3}
            >
              Delete
            </Button>
          </AlertDialogFooter>
        </AlertDialogContent>
      </AlertDialogOverlay>
    </AlertDialog>
  );
}

function DeleteDisabledTooltip(props: { topic: Topic; children: JSX.Element }): JSX.Element {
  const deleteButton = props.children;

  const wrap = (button: JSX.Element, message: string) => (
    <Tooltip placement="left" label={message} hasArrow>
      {React.cloneElement(button, {
        disabled: true,
        className: `${button.props.className ?? ''} disabled`,
        onClick: undefined,
      })}
    </Tooltip>
  );

  return (
    <>
      {hasDeletePrivilege()
        ? deleteButton
        : wrap(deleteButton, "You don't have 'deleteTopic' permission for this topic.")}
    </>
  );
}

function hasDeletePrivilege() {
  // TODO - we will provide ACL for this
  return true;
}

>>>>>>> f093f775
function makeCreateTopicModal(parent: TopicList) {
  api.refreshCluster(); // get brokers (includes configs) to display default values
  const tryGetBrokerConfig = (configName: string): string | undefined => {
    return (
      api.clusterInfo?.brokers?.find((_) => true)?.config.configs?.find((x) => x.name === configName)?.value ??
      undefined
    );
  };

  const getRetentionTimeFinalValue = (value: number | undefined, unit: RetentionTimeUnit) => {
    if (unit === 'default') return undefined;

    if (value === undefined)
      throw new Error(`unexpected: value for retention time is 'undefined' but unit is set to ${unit}`);

    if (unit === 'ms') return value;
    if (unit === 'seconds') return value * 1000;
    if (unit === 'minutes') return value * 1000 * 60;
    if (unit === 'hours') return value * 1000 * 60 * 60;
    if (unit === 'days') return value * 1000 * 60 * 60 * 24;
    if (unit === 'months') return value * 1000 * 60 * 60 * 24 * (365 / 12);
    if (unit === 'years') return value * 1000 * 60 * 60 * 24 * 365;

    if (unit === 'infinite') return -1;
  };
  const getRetentionSizeFinalValue = (value: number | undefined, unit: RetentionSizeUnit) => {
    if (unit === 'default') return undefined;

    if (value === undefined)
      throw new Error(`unexpected: value for retention size is 'undefined' but unit is set to ${unit}`);

    if (unit === 'Bit') return value;
    if (unit === 'KiB') return value * 1024;
    if (unit === 'MiB') return value * 1024 * 1024;
    if (unit === 'GiB') return value * 1024 * 1024 * 1024;
    if (unit === 'TiB') return value * 1024 * 1024 * 1024 * 1024;

    if (unit === 'infinite') return -1;
  };

  return createAutoModal<void, CreateTopicModalState>({
    modalProps: {
      title: 'Create Topic',
      style: {
        width: '80%',
        minWidth: '600px',
        maxWidth: '1000px',
        top: '50px',
        paddingTop: '10px',
        paddingBottom: '10px',
      },

      okText: 'Create',
      successTitle: 'Topic created!',

      closable: false,
      keyboard: false,
      maskClosable: false,
    },
    onCreate: () =>
      observable({
        topicName: '',

        // todo: get 'log.retention.bytes' and 'log.retention.ms' from any broker and show it for "default"

        retentionTimeMs: 1,
        retentionTimeUnit: 'default',

        retentionSize: 1,
        retentionSizeUnit: 'default',

        partitions: undefined,
        cleanupPolicy: 'delete',
        minInSyncReplicas: undefined,
        replicationFactor: undefined,

        additionalConfig: [{ name: '', value: '' }],

        defaults: {
          get retentionTime() {
            return tryGetBrokerConfig('log.retention.ms');
          },
          get retentionBytes() {
            return tryGetBrokerConfig('log.retention.bytes');
          },
          get replicationFactor() {
            return tryGetBrokerConfig('default.replication.factor');
          },
          get partitions() {
            return tryGetBrokerConfig('num.partitions');
          },
          get cleanupPolicy() {
            return tryGetBrokerConfig('log.cleanup.policy');
          },
          get minInSyncReplicas() {
            return '1'; // todo, what is the name of the default value? is it the same for apache and redpanda?
          },
        },
        hasErrors: false,
      }),
    isOkEnabled: (state) => /^\S+$/.test(state.topicName) && !state.hasErrors,
    onOk: async (state) => {
      if (!state.topicName) throw new Error('"Topic Name" must be set');
      if (!state.cleanupPolicy) throw new Error('"Cleanup Policy" must be set');

      const config: TopicConfigEntry[] = [];
      const setVal = (name: string, value: string | number | undefined) => {
        if (value === undefined) return;
        config.removeAll((x) => x.name === name);
        config.push({ name, value: String(value) });
      };

      for (const x of state.additionalConfig) setVal(x.name, x.value);

      if (state.retentionTimeUnit !== 'default')
        setVal('retention.ms', getRetentionTimeFinalValue(state.retentionTimeMs, state.retentionTimeUnit));
      if (state.retentionSizeUnit !== 'default')
        setVal('retention.bytes', getRetentionSizeFinalValue(state.retentionSize, state.retentionSizeUnit));
      if (state.minInSyncReplicas !== undefined) setVal('min.insync.replicas', state.minInSyncReplicas);

      setVal('cleanup.policy', state.cleanupPolicy);

      const result = await api.createTopic({
        topicName: state.topicName,
        partitionCount: state.partitions ?? Number(state.defaults.partitions ?? '-1'),
        replicationFactor: state.replicationFactor ?? Number(state.defaults.replicationFactor ?? '-1'),
        configs: config.filter((x) => x.name.length > 0),
      });

      return (
        <Grid
          templateColumns="auto auto"
          justifyContent="center"
          alignItems="center"
          justifyItems="flex-end"
          columnGap={2}
          rowGap={1}
          py={2}
        >
          <Text>Name:</Text>
          <Flex justifySelf="start" gap={2} alignItems="center">
            <Text wordBreak="break-word" whiteSpace="break-spaces" noOfLines={1}>
              {result.topicName}
            </Text>
            <CopyButton content={result.topicName} variant="ghost" />
          </Flex>
          <Text>Partitions:</Text>
          <Text justifySelf="start">{String(result.partitionCount).replace('-1', '(Default)')}</Text>
          <Text>Replication Factor:</Text>
          <Text justifySelf="start">{String(result.replicationFactor).replace('-1', '(Default)')}</Text>
        </Grid>
      );
    },
    onSuccess: (_state, _result) => {
      parent.refreshData(true);
    },
    content: (state) => <CreateTopicModalContent state={state} />,
  });
}<|MERGE_RESOLUTION|>--- conflicted
+++ resolved
@@ -9,10 +9,6 @@
  * by the Apache License, Version 2.0
  */
 
-<<<<<<< HEAD
-import React, { FC } from 'react';
-import { autorun, IReactionDisposer, makeObservable, observable } from 'mobx';
-=======
 import { CheckIcon, CircleSlashIcon, EyeClosedIcon } from '@primer/octicons-react';
 import {
   Alert,
@@ -36,7 +32,6 @@
   useToast
 } from '@redpanda-data/ui';
 import { type IReactionDisposer, autorun, computed, makeObservable, observable } from 'mobx';
->>>>>>> f093f775
 import { observer } from 'mobx-react';
 import React, { type FC, useRef, useState } from 'react';
 import { MdError, MdOutlineWarning } from 'react-icons/md';
@@ -45,24 +40,16 @@
 import usePaginationParams from '../../../hooks/usePaginationParams';
 import { appGlobal } from '../../../state/appGlobal';
 import { api } from '../../../state/backendApi';
-<<<<<<< HEAD
-import { Topic, TopicActions, TopicConfigEntry } from '../../../state/restInterfaces';
-=======
 import { type Topic, TopicActions, type TopicConfigEntry } from '../../../state/restInterfaces';
->>>>>>> f093f775
 import { uiSettings } from '../../../state/ui';
 import createAutoModal from '../../../utils/createAutoModal';
 import { onPaginationChange } from '../../../utils/pagination';
 import { editQuery } from '../../../utils/queryHelper';
-<<<<<<< HEAD
-import { DefaultSkeleton, QuickTable } from '../../../utils/tsxUtils';
-=======
 import { Code, DefaultSkeleton, QuickTable } from '../../../utils/tsxUtils';
 import PageContent from '../../misc/PageContent';
 import SearchBar from '../../misc/SearchBar';
 import Section from '../../misc/Section';
 import { Statistic } from '../../misc/Statistic';
->>>>>>> f093f775
 import { renderLogDirSummary } from '../../misc/common';
 import { PageComponent, type PageInitHelper } from '../Page';
 import {
@@ -71,22 +58,6 @@
   type RetentionSizeUnit,
   type RetentionTimeUnit,
 } from './CreateTopicModal/CreateTopicModal';
-<<<<<<< HEAD
-import Section from '../../misc/Section';
-import PageContent from '../../misc/PageContent';
-import {
-    Box,
-    DataTable,
-    Flex,
-    Popover
-} from '@redpanda-data/ui';
-import { Statistic } from '../../misc/Statistic';
-import { Link } from 'react-router-dom';
-import SearchBar from '../../misc/SearchBar';
-import usePaginationParams from '../../../hooks/usePaginationParams';
-import { onPaginationChange } from '../../../utils/pagination';
-=======
->>>>>>> f093f775
 
 @observer
 class TopicList extends PageComponent {
@@ -160,102 +131,6 @@
   render() {
     if (!api.topics) return DefaultSkeleton;
 
-<<<<<<< HEAD
-    render() {
-        if (!api.topics) return DefaultSkeleton;
-
-        let topics = api.topics;
-        if (uiSettings.topicList.hideInternalTopics) {
-            topics = topics.filter(x => !x.isInternal && !x.topicName.startsWith('_'));
-        }
-
-        try {
-            const quickSearchRegExp = new RegExp(uiSettings.topicList.quickSearch.toLowerCase(), 'i')
-
-            topics = topics.filter(x => {
-                return x.topicName.toLowerCase().match(quickSearchRegExp);
-            });
-        } catch (e) {
-            console.warn('Invalid expression')
-        }
-
-
-        const partitionCount = topics.sum((x) => x.partitionCount);
-        const replicaCount = topics.sum((x) => x.partitionCount * x.replicationFactor);
-
-        return (
-            <PageContent>
-                <Section>
-                    <Flex>
-                        <Statistic title="Total topics" value={topics.length} />
-                        <Statistic title="Total partitions" value={partitionCount} />
-                        <Statistic title="Total replicas" value={replicaCount} />
-                    </Flex>
-                </Section>
-
-                <Box pt={6}>
-                    <SearchBar<Topic>
-                        placeholderText="Enter search term/regex"
-                        dataSource={() => topics || []}
-                        isFilterMatch={this.isFilterMatch}
-                        filterText={uiSettings.topicList.quickSearch}
-                        onQueryChanged={(filterText) => (uiSettings.topicList.quickSearch = filterText)}
-                        onFilteredDataChanged={data => this.filteredTopics = data}
-                    />
-                </Box>
-                <Section>
-                    <Box my={4}>
-                        <TopicsTable topics={topics} />
-                    </Box>
-                </Section>
-            </PageContent>
-        );
-    }
-}
-export default TopicList;
-
-const TopicsTable: FC<{ topics: Topic[] }> = ({ topics }) => {
-    const paginationParams = usePaginationParams(uiSettings.topicList.pageSize, topics.length)
-
-    return (
-        <DataTable<Topic>
-            data={topics}
-            sorting={true}
-            pagination={paginationParams}
-            onPaginationChange={onPaginationChange(paginationParams, ({ pageSize, pageIndex}) => {
-                uiSettings.topicList.pageSize = pageSize
-                editQuery(query => {
-                    query['page'] = String(pageIndex)
-                    query['pageSize'] = String(pageSize)
-                })
-            })}
-            columns={[
-                {
-                    header: 'Name',
-                    accessorKey: 'topicName',
-                    cell: ({row: {original: topic}}) => <Link to={`/topics/${encodeURIComponent(topic.topicName)}`}>{renderName(topic)}</Link>,
-                    size: Infinity,
-                },
-                {
-                    header: 'Partitions',
-                    accessorKey: 'partitions',
-                    cell: ({row: {original: topic}}) => topic.partitionCount,
-                },
-                {
-                    header: 'Replicas',
-                    accessorKey: 'replicationFactor',
-                },
-                {
-                    header: 'CleanupPolicy',
-                    accessorKey: 'cleanupPolicy',
-                },
-                {
-                    header: 'Size',
-                    accessorKey: 'logDirSummary.totalSizeBytes',
-                    cell: ({row: {original: topic}}) => renderLogDirSummary(topic.logDirSummary),
-                },
-            ]}
-=======
     const topics = this.topics;
 
     const partitionCount = topics.sum((x) => x.partitionCount);
@@ -311,7 +186,6 @@
             this.topicToDelete = null;
             this.refreshData(true);
           }}
->>>>>>> f093f775
         />
       </PageContent>
     );
@@ -463,8 +337,6 @@
   );
 };
 
-<<<<<<< HEAD
-=======
 function ConfirmDeletionModal({
   topicToDelete,
   onFinish,
@@ -583,7 +455,6 @@
   return true;
 }
 
->>>>>>> f093f775
 function makeCreateTopicModal(parent: TopicList) {
   api.refreshCluster(); // get brokers (includes configs) to display default values
   const tryGetBrokerConfig = (configName: string): string | undefined => {
