/**
 * Copyright 2022 Redpanda Data, Inc.
 *
 * Use of this software is governed by the Business Source License
 * included in the file https://github.com/redpanda-data/redpanda/blob/dev/licenses/bsl.md
 *
 * As of the Change Date specified in that file, in accordance with
 * the Business Source License, use of this software will be governed
 * by the Apache License, Version 2.0
 */

import { DownloadIcon, KebabHorizontalIcon, SkipIcon, SyncIcon, XCircleIcon } from '@primer/octicons-react';
import {
  type IReactionDisposer,
  action,
  autorun,
  computed,
  makeObservable,
  observable,
  transaction,
  untracked,
} from 'mobx';
import { observer } from 'mobx-react';
<<<<<<< HEAD
import React, { Component, FC, ReactNode, useState } from 'react';
import FilterEditor from './Editor';
import filterExample1 from '../../../../assets/filter-example-1.png';
import filterExample2 from '../../../../assets/filter-example-2.png';
import { api, MessageSearchRequest } from '../../../../state/backendApi';
import { Payload, Topic, TopicMessage } from '../../../../state/restInterfaces';
=======
import React, { Component, type FC, type ReactNode, useState } from 'react';
import { type MessageSearch, type MessageSearchRequest, api, createMessageSearch } from '../../../../state/backendApi';
import type { Payload, Topic, TopicAction } from '../../../../state/restInterfaces';
import type { TopicMessage } from '../../../../state/restInterfaces';
import { Feature, isSupported } from '../../../../state/supportedFeatures';
>>>>>>> f093f775
import {
  type ColumnList,
  DEFAULT_SEARCH_PARAMS,
  type DataColumnKey,
  FilterEntry,
  PartitionOffsetOrigin,
  type PreviewTagV2,
  type TimestampDisplayFormat,
} from '../../../../state/ui';
import { uiState } from '../../../../state/uiState';
import '../../../../utils/arrayExtensions';
import { InfoIcon, WarningIcon } from '@chakra-ui/icons';
import {
  Alert,
  AlertDescription,
  AlertIcon,
  AlertTitle,
  Badge,
  Box,
  Button,
  Checkbox,
  DataTable,
  DateTimeInput,
  Flex,
  Grid,
  GridItem,
  Heading,
  IconButton,
  Input,
  Link,
  Menu,
  MenuButton,
  MenuDivider,
  MenuItem,
  MenuList,
  Modal,
  ModalBody,
  ModalCloseButton,
  ModalContent,
  ModalFooter,
  ModalHeader,
  ModalOverlay,
  RadioGroup,
  Tabs as RpTabs,
  Stack,
  Tag,
  TagCloseButton,
  TagLabel,
  Text,
  Tooltip,
  useBreakpoint,
  useColorModeValue,
  useToast,
} from '@redpanda-data/ui';
import type { ColumnDef } from '@tanstack/react-table';
import {
  MdCalendarToday,
  MdDoNotDisturb,
  MdDownload,
  MdJavascript,
  MdKeyboardTab,
  MdOutlineLayers,
  MdOutlinePlayCircle,
  MdOutlineQuickreply,
  MdOutlineSettings,
  MdOutlineSkipPrevious,
  MdOutlineTimer,
} from 'react-icons/md';
import { Link as ReactRouterLink } from 'react-router-dom';
import { isServerless } from '../../../../config';
import usePaginationParams from '../../../../hooks/usePaginationParams';
import { PayloadEncoding } from '../../../../protogen/redpanda/api/console/v1alpha1/common_pb';
import { appGlobal } from '../../../../state/appGlobal';
import { IsDev } from '../../../../utils/env';
import { sanitizeString, wrapFilterFragment } from '../../../../utils/filterHelper';
import { FilterableDataSource } from '../../../../utils/filterableDataSource';
import { toJson } from '../../../../utils/jsonUtils';
import { onPaginationChange } from '../../../../utils/pagination';
import { editQuery } from '../../../../utils/queryHelper';
import {
  Ellipsis,
  Label,
  StatusIndicator,
  TimestampDisplay,
  navigatorClipboardErrorHandler,
  numberToThousandsString,
  toSafeString,
} from '../../../../utils/tsxUtils';
import {
  base64FromUInt8Array,
  cullText,
  encodeBase64,
  prettyBytes,
  prettyMilliseconds,
  titleCase,
} from '../../../../utils/utils';
import { KowlJsonView } from '../../../misc/KowlJsonView';
<<<<<<< HEAD
import DeleteRecordsModal from '../DeleteRecordsModal/DeleteRecordsModal';
import { getPreviewTags, PreviewSettings } from './PreviewSettings';
import styles from './styles.module.scss';
import { CollapsedFieldProps } from '@textea/json-viewer';
import {
    Alert,
    AlertDescription,
    AlertIcon,
    AlertTitle,
    Box,
    Button,
    Checkbox,
    DataTable,
    DateTimeInput,
    Empty,
    Flex,
    Grid,
    GridItem,
    Heading,
    Input,
    Link,
    Menu,
    MenuButton,
    MenuItem,
    MenuList,
    Modal,
    ModalBody,
    ModalCloseButton,
    ModalContent,
    ModalFooter,
    ModalHeader,
    ModalOverlay,
    Popover,
    RadioGroup,
    SearchField,
    Switch,
    Tabs as RpTabs,
    Tag,
    TagCloseButton,
    TagLabel,
    Text,
    Tooltip,
    useToast,
    VStack
} from '@redpanda-data/ui';
import { SingleSelect } from '../../../misc/Select';
import { MultiValue, Select as ChakraReactSelect } from 'chakra-react-select';
import { isServerless } from '../../../../config';
import { Link as ReactRouterLink } from 'react-router-dom';
import { WarningIcon } from '@chakra-ui/icons';
import { proto3 } from '@bufbuild/protobuf';
import { ColumnDef } from '@tanstack/react-table';
import { CogIcon } from '@heroicons/react/solid';
import { PayloadEncoding } from '../../../../protogen/redpanda/api/console/v1alpha1/common_pb';
import usePaginationParams from '../../../../hooks/usePaginationParams';
import { onPaginationChange } from '../../../../utils/pagination';

=======
import RemovableFilter from '../../../misc/RemovableFilter';
import { SingleSelect, type SingleSelectProps } from '../../../misc/Select';
import { range } from '../../../misc/common';
import JavascriptFilterModal from './JavascriptFilterModal';
import { PreviewSettings, getPreviewTags } from './PreviewSettings';

const payloadEncodingPairs = [
  { value: PayloadEncoding.UNSPECIFIED, label: 'Automatic' },
  { value: PayloadEncoding.NULL, label: 'None (Null)' },
  { value: PayloadEncoding.AVRO, label: 'AVRO' },
  { value: PayloadEncoding.PROTOBUF, label: 'Protobuf' },
  { value: PayloadEncoding.PROTOBUF_SCHEMA, label: 'Protobuf Schema' },
  { value: PayloadEncoding.JSON, label: 'JSON' },
  { value: PayloadEncoding.JSON_SCHEMA, label: 'JSON Schema' },
  { value: PayloadEncoding.XML, label: 'XML' },
  { value: PayloadEncoding.TEXT, label: 'Plain Text' },
  { value: PayloadEncoding.UTF8, label: 'UTF-8' },
  { value: PayloadEncoding.MESSAGE_PACK, label: 'Message Pack' },
  { value: PayloadEncoding.SMILE, label: 'Smile' },
  { value: PayloadEncoding.BINARY, label: 'Binary' },
  { value: PayloadEncoding.UINT, label: 'Unsigned Int' },
  { value: PayloadEncoding.CONSUMER_OFFSETS, label: 'Consumer Offsets' },
  { value: PayloadEncoding.CBOR, label: 'CBOR' },
];

const PAYLOAD_ENCODING_LABELS = payloadEncodingPairs.reduce(
  (acc, pair) => {
    acc[pair.value] = pair.label;
    return acc;
  },
  {} as Record<PayloadEncoding, string>,
);
>>>>>>> f093f775

interface TopicMessageViewProps {
  topic: Topic;
  refreshTopicData: (force: boolean) => void;
}

/*
    TODO:
        - when the user has entered a specific offset, we should prevent selecting 'all' partitions, as that wouldn't make any sense.
        - add back summary of quick search  <this.FilterSummary />
*/

function getMessageAsString(value: string | TopicMessage): string {
  if (typeof value === 'string') return value;

  const obj = Object.assign({}, value) as Partial<TopicMessage>;
  obj.keyBinHexPreview = undefined;
  obj.valueBinHexPreview = undefined;
  obj.keyJson = undefined;
  obj.valueJson = undefined;
  if (obj.key) {
    obj.key.normalizedPayload = undefined;
    if (obj.key.rawBytes) obj.key.rawBytes = Array.from(obj.key.rawBytes) as any;
  }
  if (obj.value) {
    obj.value.normalizedPayload = undefined;
    if (obj.value.rawBytes) obj.value.rawBytes = Array.from(obj.value.rawBytes) as any;
  }

  return JSON.stringify(obj, null, 4);
}

function getPayloadAsString(value: string | Uint8Array | object): string {
  if (value == null) return '';

  if (typeof value === 'string') return value;

  if (value instanceof Uint8Array) return JSON.stringify(Array.from(value), null, 4);

  return JSON.stringify(value, null, 4);
}

const defaultSelectChakraStyles: SingleSelectProps<PayloadEncoding | number>['chakraStyles'] = {
  control: (provided) => ({
    ...provided,
    minWidth: 'max-content',
  }),
  option: (provided) => ({
    ...provided,
    wordBreak: 'keep-all',
    whiteSpace: 'nowrap',
  }),
  menuList: (provided) => ({
    ...provided,
    minWidth: 'min-content',
  }),
};

const inlineSelectChakraStyles: SingleSelectProps<PayloadEncoding | number>['chakraStyles'] = {
  ...defaultSelectChakraStyles,
  control: (provided) => ({
    ...provided,
    _hover: {
      borderColor: 'transparent',
    },
  }),
  container: (provided) => ({
    ...provided,
    borderColor: 'transparent',
  }),
};

@observer
export class TopicMessageView extends Component<TopicMessageViewProps> {
  @observable previewDisplay: string[] = [];
  // @observable allCurrentKeys: string[];

  @observable showColumnSettingsModal = false;
  @observable showPreviewFieldsModal = false;
  @observable showDeserializersModal = false;

  @observable fetchError = null as any | null;

  messageSearch = createMessageSearch();
  messageSource = new FilterableDataSource<TopicMessage>(() => this.messageSearch.messages, this.isFilterMatch, 16);

  autoSearchReaction: IReactionDisposer | null = null;
  quickSearchReaction: IReactionDisposer | null = null;

  currentSearchRun: string | null = null;

  @observable downloadMessages: TopicMessage[] | null = null;
  @observable expandedKeys: React.Key[] = [];

  constructor(props: TopicMessageViewProps) {
    super(props);
    this.executeMessageSearch = this.executeMessageSearch.bind(this); // needed because we must pass the function directly as 'submit' prop

    makeObservable(this);
  }

  componentDidMount() {
    // unpack query parameters (if any)
    const searchParams = uiState.topicSettings.searchParams;
    const query = new URLSearchParams(window.location.search);
    // console.debug("parsing query: " + toJson(query));
    if (query.has('p')) searchParams.partitionID = Number(query.get('p'));
    if (query.has('s')) searchParams.maxResults = Number(query.get('s'));
    if (query.has('o')) {
      searchParams.startOffset = Number(query.get('o'));
      searchParams.offsetOrigin =
        searchParams.startOffset >= 0 ? PartitionOffsetOrigin.Custom : searchParams.startOffset;
    }
    if (query.has('q')) uiState.topicSettings.quickSearch = String(query.get('q'));

    // Auto search when parameters change
    this.autoSearchReaction = autorun(() => this.searchFunc('auto'), {
      delay: 100,
      name: 'auto search when parameters change',
    });

    // Quick search -> url
    this.quickSearchReaction = autorun(
      () => {
        editQuery((query) => {
          if (uiState.topicSettings.quickSearch) query.q = uiState.topicSettings.quickSearch;
          else query.q = undefined;
        });
      },
      { name: 'update query string' },
    );

    this.messageSource.filterText = uiState.topicSettings.quickSearch;

<<<<<<< HEAD
            {
                this.deleteRecordsModalAlive
                && (
                    <DeleteRecordsModal
                        topic={this.props.topic}
                        visible={this.deleteRecordsModalVisible}
                        onCancel={() => this.deleteRecordsModalVisible = false}
                        onFinish={() => {
                            this.deleteRecordsModalVisible = false;
                            this.props.refreshTopicData(true);
                            this.searchFunc('auto');
                        }}
                        afterClose={() => this.deleteRecordsModalAlive = false}
                    />
                )
            }
        </>;
    }
    SearchControlsBar = observer(() => {
        const searchParams = uiState.topicSettings.searchParams;
        const topic = this.props.topic;
        const canUseFilters = (api.topicPermissions.get(topic.topicName)?.canUseSearchFilters ?? true) && !isServerless();
        const [customStartOffsetValue, setCustomStartOffsetValue] = useState(0 as number | string);
        const customStartOffsetValid = !isNaN(Number(customStartOffsetValue));

        const startOffsetOptions = [
            { value: PartitionOffsetOrigin.End, label: 'Newest' },
            { value: PartitionOffsetOrigin.EndMinusResults, label: 'Newest - ' + String(searchParams.maxResults) },
            { value: PartitionOffsetOrigin.Start, label: 'Oldest' },
            { value: PartitionOffsetOrigin.Custom, label: 'Custom' },
            { value: PartitionOffsetOrigin.Timestamp, label: 'Timestamp' }
        ];

        const isKeyDeserializerActive = uiState.topicSettings.keyDeserializer != PayloadEncoding.UNSPECIFIED && uiState.topicSettings.keyDeserializer != null;
        const isValueDeserializerActive = uiState.topicSettings.valueDeserializer != PayloadEncoding.UNSPECIFIED && uiState.topicSettings.valueDeserializer != null;
        const isDeserializerOverrideActive = isKeyDeserializerActive || isValueDeserializerActive;
=======
    appGlobal.searchMessagesFunc = this.searchFunc;
  }
  componentWillUnmount() {
    this.messageSource.dispose();
    if (this.autoSearchReaction) this.autoSearchReaction();
    if (this.quickSearchReaction) this.quickSearchReaction();
>>>>>>> f093f775

    this.messageSearch.stopSearch();

    appGlobal.searchMessagesFunc = undefined;
  }

  render() {
    return (
      <>
        <this.SearchControlsBar />

        {/* Message Table (or error display) */}
        {this.fetchError ? (
          <Alert status="error">
            <AlertIcon alignSelf="flex-start" />
            <Box>
              <AlertTitle>Backend Error</AlertTitle>
              <AlertDescription>
                <Box>Please check and modify the request before resubmitting.</Box>
                <Box mt="4">
                  <div className="codeBox">{(this.fetchError as Error).message ?? String(this.fetchError)}</div>
                </Box>
                <Button mt="4" onClick={() => this.executeMessageSearch()}>
                  Retry Search
                </Button>
              </AlertDescription>
            </Box>
          </Alert>
        ) : (
          <>
            <this.MessageTable />
          </>
        )}
      </>
    );
  }
  SearchControlsBar = observer(() => {
    const searchParams = uiState.topicSettings.searchParams;
    const topic = this.props.topic;
    const canUseFilters = (api.topicPermissions.get(topic.topicName)?.canUseSearchFilters ?? true) && !isServerless();
    const [customStartOffsetValue, setCustomStartOffsetValue] = useState(0 as number | string);
    const customStartOffsetValid = !Number.isNaN(Number(customStartOffsetValue));

    const [currentJSFilter, setCurrentJSFilter] = useState<FilterEntry | null>(null);

    const startOffsetOptions = [
      {
        value: PartitionOffsetOrigin.End,
        label: (
          <Flex gap={2} alignItems="center">
            <MdOutlinePlayCircle />
            <span data-testid="start-offset-latest-live">Latest / Live</span>
          </Flex>
        ),
      },
      {
        value: PartitionOffsetOrigin.EndMinusResults,
        label: (
          <Flex gap={2} alignItems="center">
            <MdOutlineQuickreply />
            <span data-testid="start-offset-newest">{`Newest - ${String(searchParams.maxResults)}`}</span>
          </Flex>
        ),
      },
      {
        value: PartitionOffsetOrigin.Start,
        label: (
          <Flex gap={2} alignItems="center">
            <MdOutlineSkipPrevious />
            <span data-testid="start-offset-beginning">Beginning</span>
          </Flex>
        ),
      },
      {
        value: PartitionOffsetOrigin.Custom,
        label: (
          <Flex gap={2} alignItems="center">
            <MdKeyboardTab />
            <span data-testid="start-offset-custom">Offset</span>
          </Flex>
        ),
      },
      {
        value: PartitionOffsetOrigin.Timestamp,
        label: (
          <Flex gap={2} alignItems="center">
            <MdCalendarToday />
            <span data-testid="start-offset-timestamp">Timestamp</span>
          </Flex>
        ),
      },
    ];

    return (
      <React.Fragment>
        <Grid my={4} gap={3} gridTemplateColumns="auto 1fr" width="full">
          <GridItem display="flex" gap={3} gridColumn={{ base: '1/-1', md: '1' }}>
            <Label text="Start Offset">
              <Flex gap={3}>
                <SingleSelect<PartitionOffsetOrigin>
                  value={searchParams.offsetOrigin}
                  data-testid="start-offset-dropdown"
                  onChange={(e) => {
                    searchParams.offsetOrigin = e;
                    if (searchParams.offsetOrigin === PartitionOffsetOrigin.Custom) {
                      if (searchParams.startOffset < 0) searchParams.startOffset = 0;
                    } else {
                      searchParams.startOffset = searchParams.offsetOrigin;
                    }
                  }}
                  options={startOffsetOptions}
                  chakraStyles={defaultSelectChakraStyles}
                />
                {searchParams.offsetOrigin === PartitionOffsetOrigin.Custom && (
                  <Tooltip hasArrow placement="right" label="Offset must be a number" isOpen={!customStartOffsetValid}>
                    <Input
                      style={{ width: '7.5em' }}
                      maxLength={20}
                      isDisabled={searchParams.offsetOrigin !== PartitionOffsetOrigin.Custom}
                      value={customStartOffsetValue}
                      onChange={(e) => {
                        setCustomStartOffsetValue(e.target.value);
                        if (!Number.isNaN(Number(e.target.value))) searchParams.startOffset = Number(e.target.value);
                      }}
                    />
                  </Tooltip>
                )}
                {searchParams.offsetOrigin === PartitionOffsetOrigin.Timestamp && <StartOffsetDateTimePicker />}
              </Flex>
            </Label>

            <Label text="Max Results">
              <SingleSelect<number>
                value={searchParams.maxResults}
                onChange={(c) => (searchParams.maxResults = c)}
                options={[1, 3, 5, 10, 20, 50, 100, 200, 500].map((i) => ({ value: i }))}
              />
            </Label>

            {uiState.topicSettings.dynamicFilters.map(
              (filter) =>
                ({
                  partition: (
                    <Label text="Partition">
                      <RemovableFilter
                        onRemove={() => {
                          uiState.topicSettings.dynamicFilters.remove('partition');
                          searchParams.partitionID = DEFAULT_SEARCH_PARAMS.partitionID;
                        }}
                      >
                        <SingleSelect<number>
                          value={searchParams.partitionID}
                          chakraStyles={inlineSelectChakraStyles}
                          onChange={(c) => (searchParams.partitionID = c)}
                          options={[
                            {
                              value: -1,
                              label: 'All',
                            },
                          ].concat(
                            range(0, topic.partitionCount).map((i) => ({
                              value: i,
                              label: String(i),
                            })),
                          )}
                        />
                      </RemovableFilter>
                    </Label>
<<<<<<< HEAD
                    <Label text="Start Offset">
                        <Flex gap={3}>
                            <SingleSelect<PartitionOffsetOrigin> value={searchParams.offsetOrigin} onChange={e => {
                                searchParams.offsetOrigin = e;
                                if (searchParams.offsetOrigin == PartitionOffsetOrigin.Custom) {
                                    if (searchParams.startOffset < 0)
                                        searchParams.startOffset = 0;
                                }
                                else {
                                    searchParams.startOffset = searchParams.offsetOrigin;
                                }
                            }} options={startOffsetOptions} />
                            {searchParams.offsetOrigin == PartitionOffsetOrigin.Custom &&
                                <Tooltip hasArrow placement="right" label="Offset must be a number" isOpen={!customStartOffsetValid}>
                                    <Input style={{ width: '7.5em' }}
                                        maxLength={20}
                                        isDisabled={searchParams.offsetOrigin != PartitionOffsetOrigin.Custom}
                                        value={customStartOffsetValue}
                                        onChange={e => {
                                            setCustomStartOffsetValue(e.target.value);
                                            if (!isNaN(Number(e.target.value)))
                                                searchParams.startOffset = Number(e.target.value);
                                        }}
                                    />
                                </Tooltip>
                            }
                            {searchParams.offsetOrigin == PartitionOffsetOrigin.Timestamp && <StartOffsetDateTimePicker />}
                        </Flex>
                    </Label>
                    <Label text="Max Results">
                        <SingleSelect<number> value={searchParams.maxResults} onChange={c => (searchParams.maxResults = c)} options={[1, 3, 5, 10, 20, 50, 100, 200, 500].map(i => ({ value: i }))} />
                    </Label>

                    {!isServerless() && (
                        <Label text="Filter">
                            <Tooltip label="You don't have permissions to use search filters in this topic"
                                isDisabled={canUseFilters} placement="top" hasArrow>
                                <Switch size="lg" isChecked={searchParams.filtersEnabled && canUseFilters}
                                    onChange={v => (searchParams.filtersEnabled = v.target.checked)}
                                    isDisabled={!canUseFilters} />
                            </Tooltip>
                        </Label>
                    )}

                    {/* Refresh Button */}
                    <Flex>
                        {api.messageSearchPhase == null && (
                            <Tooltip label="Repeat current search" placement="top" hasArrow>
                                <Button variant="outline" onClick={() => this.searchFunc('manual')}>
                                    <SyncIcon size={20} />
                                </Button>
                            </Tooltip>
                        )}
                        {api.messageSearchPhase != null && (
                            <Tooltip label="Stop searching" placement="top" hasArrow>
                                <Button variant="solid" colorScheme="red" onClick={() => api.stopMessageSearch()}
                                    style={{ padding: 0, width: '48px' }}>
                                    <XCircleIcon size={20} />
                                </Button>
                            </Tooltip>
                        )}
                    </Flex>

                    {/* Topic Actions */}
                    <Flex alignSelf="flex-end" ml="auto" gap={3}>
                        {/* Quick Search */}
                        <SearchField width="230px" searchText={this.fetchError == null ? uiState.topicSettings.quickSearch : ''} setSearchText={x => (uiState.topicSettings.quickSearch = x)} />
                    </Flex>

                    {/* Search Progress Indicator: "Consuming Messages 30/30" */}
                    {Boolean(api.messageSearchPhase && api.messageSearchPhase.length > 0) &&
                        <StatusIndicator
                            identityKey="messageSearch"
                            fillFactor={(api.messages?.length ?? 0) / searchParams.maxResults}
                            statusText={api.messageSearchPhase!}
                            progressText={`${api.messages?.length ?? 0} / ${searchParams.maxResults}`}
                            bytesConsumed={searchParams.filtersEnabled ? prettyBytes(api.messagesBytesConsumed) : undefined}
                            messagesConsumed={searchParams.filtersEnabled ? String(api.messagesTotalConsumed) : undefined}
                        />
                    }
=======
                  ),
                })[filter],
            )}

            <Flex alignItems="flex-end">
              <Menu>
                <MenuButton as={Button} variant="outline" data-testid="add-topic-filter">
                  Add filter
                </MenuButton>
                <MenuList>
                  <MenuItem
                    data-testid="add-topic-filter-partition"
                    icon={<MdOutlineLayers size="1.5rem" />}
                    isDisabled={uiState.topicSettings.dynamicFilters.includes('partition')}
                    onClick={() => uiState.topicSettings.dynamicFilters.pushDistinct('partition')}
                  >
                    Partition
                  </MenuItem>
                  <MenuDivider />
                  <MenuItem
                    data-testid="add-topic-filter-javascript"
                    isDisabled={!canUseFilters}
                    // TODO: "You don't have permissions to use search filters in this topic",
                    // we need support for disabledReason in @redpanda-data/ui
                    icon={<MdJavascript size="1.5rem" />}
                    onClick={() => {
                      const filter = new FilterEntry();
                      filter.isNew = true;
                      setCurrentJSFilter(filter);
                    }}
                  >
                    JavaScript Filter
                  </MenuItem>
                </MenuList>
              </Menu>
            </Flex>
>>>>>>> f093f775

            {/* Search Progress Indicator: "Consuming Messages 30/30" */}
            {Boolean(this.messageSearch.searchPhase && this.messageSearch.searchPhase.length > 0) && (
              <StatusIndicator
                identityKey="messageSearch"
                fillFactor={(this.messageSearch.messages?.length ?? 0) / searchParams.maxResults}
                // biome-ignore lint/style/noNonNullAssertion: not touching MobX observables
                statusText={this.messageSearch.searchPhase!}
                progressText={`${this.messageSearch.messages?.length ?? 0} / ${searchParams.maxResults}`}
                bytesConsumed={prettyBytes(this.messageSearch.bytesConsumed)}
                messagesConsumed={String(this.messageSearch.totalMessagesConsumed)}
              />
            )}
          </GridItem>

          {/*
                api.MessageSearchPhase && api.MessageSearchPhase.length > 0 && searchParams.filters.length>0 &&
                    <StatusIndicator
                        identityKey='messageSearch'
                        fillFactor={(api.Messages?.length ?? 0) / searchParams.maxResults}
                        statusText={api.MessageSearchPhase}
                        progressText={`${api.Messages?.length ?? 0} / ${searchParams.maxResults}`}
                        bytesConsumed={searchParams.filtersEnabled ? prettyBytes(api.MessagesBytesConsumed) : undefined}
                        messagesConsumed={searchParams.filtersEnabled ? String(api.MessagesTotalConsumed) : undefined}
                    />
                    */}

          <GridItem display="flex" justifyContent="flex-end" alignItems="flex-end" gap={3}>
            <Menu>
              <MenuButton as={IconButton} icon={<MdOutlineSettings size="1.5rem" />} variant="outline" />
              <MenuList>
                <MenuItem
                  onClick={() => {
                    this.showDeserializersModal = true;
                  }}
                >
                  Deserialization
                </MenuItem>
                <MenuItem
                  onClick={() => {
                    this.showColumnSettingsModal = true;
                  }}
                >
                  Column settings
                </MenuItem>
                <MenuItem
                  onClick={() => {
                    this.showPreviewFieldsModal = true;
                  }}
                >
                  Preview fields
                </MenuItem>
              </MenuList>
            </Menu>
            <Flex alignItems="flex-end">
              {/* Refresh Button */}
              {this.messageSearch.searchPhase == null && (
                <Tooltip label="Repeat current search" placement="top" hasArrow>
                  <IconButton
                    icon={<SyncIcon />}
                    aria-label="Repeat current search"
                    variant="outline"
                    onClick={() => this.searchFunc('manual')}
                  />
                </Tooltip>
              )}
              {this.messageSearch.searchPhase != null && (
                <Tooltip label="Stop searching" placement="top" hasArrow>
                  <IconButton
                    icon={<XCircleIcon />}
                    aria-label="Stop searching"
                    variant="solid"
                    colorScheme="red"
                    onClick={() => this.messageSearch.stopSearch()}
                  />
                </Tooltip>
              )}
            </Flex>
          </GridItem>

          {/* Filter Tags */}
          <MessageSearchFilterBar
            onEdit={(filter) => {
              setCurrentJSFilter(filter);
            }}
          />

          <GridItem gridColumn="1/-1" mt={4} display="flex" gap={4}>
            {/* Quick Search */}
            <Input
              px={4}
              placeholder="Filter table content ..."
              value={uiState.topicSettings.quickSearch}
              onChange={(x) => (uiState.topicSettings.quickSearch = x.target.value)}
            />
            <Flex gap={2} fontSize="sm" whiteSpace="nowrap" alignItems="center">
              {this.messageSearch.searchPhase === null || this.messageSearch.searchPhase === 'Done' ? (
                <>
                  <Flex alignItems="center" gap={2}>
                    <MdDownload size={14} /> {prettyBytes(this.messageSearch.bytesConsumed)}
                  </Flex>
                  <Flex alignItems="center" gap={2}>
                    <MdOutlineTimer size={14} />{' '}
                    {this.messageSearch.elapsedMs ? prettyMilliseconds(this.messageSearch.elapsedMs) : ''}
                  </Flex>
                </>
              ) : (
                <>
                  <span className="spinner" />
                  <span className="pulsating">Fetching data...</span>
                </>
              )}
            </Flex>
          </GridItem>
        </Grid>

        {currentJSFilter && (
          <JavascriptFilterModal
            currentFilter={currentJSFilter}
            onClose={() => setCurrentJSFilter(null)}
            onSave={(filter) => {
              if (filter.isNew) {
                uiState.topicSettings.searchParams.filters.push(filter);
                filter.isNew = false;
              } else {
                const idx = uiState.topicSettings.searchParams.filters.findIndex((x) => x.id === filter.id);
                if (idx !== -1) {
                  uiState.topicSettings.searchParams.filters.splice(idx, 1, filter);
                }
              }
              this.searchFunc('manual');
            }}
          />
        )}
      </React.Fragment>
    );
  });

  searchFunc = (source: 'auto' | 'manual') => {
    // need to do this first, so we trigger mobx
    const params = uiState.topicSettings.searchParams;
    const searchParams = `${params.offsetOrigin} ${params.maxResults} ${params.partitionID} ${params.startOffset} ${params.startTimestamp} ${params.keyDeserializer} ${params.valueDeserializer}`;

    untracked(() => {
      const phase = this.messageSearch.searchPhase;

      if (searchParams === this.currentSearchRun && source === 'auto') {
        console.log('ignoring serach, search params are up to date, and source is auto', {
          newParams: searchParams,
          oldParams: this.currentSearchRun,
          currentSearchPhase: phase,
          trigger: source,
        });
        return;
      }

      // Abort current search if one is running
      if (phase !== 'Done') {
        this.messageSearch.stopSearch();
      }

      console.log('starting a new message search', {
        newParams: searchParams,
        oldParams: this.currentSearchRun,
        currentSearchPhase: phase,
        trigger: source,
      });

      // Start new search
      this.currentSearchRun = searchParams;
      try {
        this.executeMessageSearch().finally(() => {
          untracked(() => {
            this.currentSearchRun = null;
          });
        });
      } catch (err) {
        console.error('error in message search', { error: err });
      }
    });
  };

  cancelSearch = () => this.messageSearch.stopSearch();

  isFilterMatch(str: string, m: TopicMessage) {
    str = uiState.topicSettings.quickSearch.toLowerCase();
    if (m.offset.toString().toLowerCase().includes(str)) return true;
    if (m.keyJson?.toLowerCase().includes(str)) return true;
    if (m.valueJson?.toLowerCase().includes(str)) return true;
    return false;
  }

  async loadLargeMessage(topicName: string, partitionID: number, offset: number) {
    // Create a new search that looks for only this message specifically
    const search = createMessageSearch();
    const searchReq: MessageSearchRequest = {
      filterInterpreterCode: '',
      maxResults: 1,
      partitionId: partitionID,
      startOffset: offset,
      startTimestamp: 0,
      topicName: topicName,
      includeRawPayload: true,
      ignoreSizeLimit: true,
      keyDeserializer: uiState.topicSettings.searchParams.keyDeserializer,
      valueDeserializer: uiState.topicSettings.searchParams.valueDeserializer,
    };
    const messages = await search.startSearch(searchReq);

    if (messages && messages.length === 1) {
      // We must update the old message (that still says "payload too large")
      // So we just find its index and replace it in the array we are currently displaying
      const indexOfOldMessage = this.messageSearch.messages.findIndex(
        (x) => x.partitionID === partitionID && x.offset === offset,
      );
      if (indexOfOldMessage > -1) {
        this.messageSearch.messages[indexOfOldMessage] = messages[0];
      } else {
        console.error('LoadLargeMessage: cannot find old message to replace', {
          searchReq,
          messages,
        });
        throw new Error(
          'LoadLargeMessage: Cannot find old message to replace (message results must have changed since the load was started)',
        );
      }
    } else {
      console.error('LoadLargeMessage: messages response is empty', { messages });
      throw new Error("LoadLargeMessage: Couldn't load the message content, the response was empty");
    }
  }

  @computed
  get activePreviewTags(): PreviewTagV2[] {
    return uiState.topicSettings.previewTags.filter((t) => t.isActive);
  }

  MessageTable = observer(() => {
    const toast = useToast();
    const breakpoint = useBreakpoint({ ssr: false });
    const paginationParams = usePaginationParams(
      uiState.topicSettings.searchParams.pageSize,
      this.messageSource.data.length,
    );

    const tsFormat = uiState.topicSettings.previewTimestamps;
    const hasKeyTags = uiState.topicSettings.previewTags.count((x) => x.isActive && x.searchInMessageKey) > 0;

    function onCopyValue(original: TopicMessage) {
      navigator.clipboard
        .writeText(getPayloadAsString(original.value.payload ?? original.value.rawBytes))
        .then(() => {
          toast({
            status: 'success',
            description: 'Value copied to clipboard',
          });
        })
        .catch(navigatorClipboardErrorHandler);
    }

    function onCopyKey(original: TopicMessage) {
      navigator.clipboard
        .writeText(getPayloadAsString(original.key.payload ?? original.key.rawBytes))
        .then(() => {
          toast({
            status: 'success',
            description: 'Key copied to clipboard',
          });
        })
        .catch(navigatorClipboardErrorHandler);
    }

    const isValueDeserializerActive =
      uiState.topicSettings.searchParams.valueDeserializer !== null &&
      uiState.topicSettings.searchParams.valueDeserializer !== undefined &&
      uiState.topicSettings.searchParams.valueDeserializer !== PayloadEncoding.UNSPECIFIED;
    const isKeyDeserializerActive =
      uiState.topicSettings.searchParams.keyDeserializer !== null &&
      uiState.topicSettings.searchParams.keyDeserializer !== undefined &&
      uiState.topicSettings.searchParams.keyDeserializer !== PayloadEncoding.UNSPECIFIED;

    const dataTableColumns: Record<DataColumnKey, ColumnDef<TopicMessage>> = {
      offset: {
        header: 'Offset',
        accessorKey: 'offset',
        cell: ({
          row: {
            original: { offset },
          },
        }) => numberToThousandsString(offset),
      },
      partitionID: {
        header: 'Partition',
        accessorKey: 'partitionID',
      },
      timestamp: {
        header: 'Timestamp',
        accessorKey: 'timestamp',
        cell: ({
          row: {
            original: { timestamp },
          },
        }) => <TimestampDisplay unixEpochMillisecond={timestamp} format={tsFormat} />,
      },
      key: {
        header: () =>
          isKeyDeserializerActive ? (
            <Flex display="inline-flex" gap={2} alignItems="center">
              Key{' '}
              <button
                type="button"
                onClick={(e) => {
                  this.showDeserializersModal = true;
                  e.stopPropagation(); // don't sort
                }}
              >
                <Badge>
                  Deserializer: {PAYLOAD_ENCODING_LABELS[uiState.topicSettings.searchParams.keyDeserializer]}
                </Badge>
              </button>
            </Flex>
          ) : (
            'Key'
          ),
        size: hasKeyTags ? 300 : 1,
        accessorKey: 'key',
        cell: ({ row: { original } }) => (
          <MessageKeyPreview msg={original} previewFields={() => this.activePreviewTags} />
        ),
      },
      value: {
        header: () =>
          isValueDeserializerActive ? (
            <Flex display="inline-flex" gap={2} alignItems="center">
              Value{' '}
              <button
                type="button"
                onClick={(e) => {
                  this.showDeserializersModal = true;
                  e.stopPropagation(); // don't sort
                }}
              >
                <Badge>
                  Deserializer: {PAYLOAD_ENCODING_LABELS[uiState.topicSettings.searchParams.valueDeserializer]}
                </Badge>
              </button>
            </Flex>
          ) : (
            'Value'
          ),
        accessorKey: 'value',
        cell: ({ row: { original } }) => (
          <MessagePreview
            msg={original}
            previewFields={() => this.activePreviewTags}
            isCompactTopic={this.props.topic.cleanupPolicy.includes('compact')}
          />
        ),
      },
      keySize: {
        header: 'Key Size',
        accessorKey: 'key.size',
        cell: ({
          row: {
            original: {
              key: { size },
            },
          },
        }) => <span>{prettyBytes(size)}</span>,
      },
      valueSize: {
        header: 'Value Size',
        accessorKey: 'value.size',
        cell: ({
          row: {
            original: {
              value: { size },
            },
          },
        }) => <span>{prettyBytes(size)}</span>,
      },
    };

    const columnsVisibleByDefault: DataColumnKey[] = ['timestamp', 'key', 'value'];

    const newColumns: ColumnDef<TopicMessage>[] = columnsVisibleByDefault.map((key) => dataTableColumns[key]);

    if (uiState.topicSettings.previewColumnFields.length > 0) {
      newColumns.splice(0, newColumns.length);

      const columnOrder: DataColumnKey[] = [
        'timestamp',
        'partitionID',
        'offset',
        'key',
        'value',
        'keySize',
        'valueSize',
      ];

      // let's be defensive and remove any duplicates before showing in the table
      const selectedColumns = new Set(uiState.topicSettings.previewColumnFields.map((field) => field.dataIndex));

      for (const column of columnOrder) {
        if (selectedColumns.has(column)) {
          newColumns.push(dataTableColumns[column]);
        }
      }
    }

    if (newColumns.length > 0) {
      newColumns[newColumns.length - 1].size = Number.POSITIVE_INFINITY;
    }

    const columns: ColumnDef<TopicMessage>[] = [
      ...newColumns,
      {
        id: 'action',
        size: 0,
        cell: ({ row: { original } }) => {
          return (
            <Menu computePositionOnMount>
              <MenuButton as={Button} variant="link" className="iconButton">
                <KebabHorizontalIcon />
              </MenuButton>
              <MenuList>
                <MenuItem
                  onClick={() => {
                    navigator.clipboard
                      .writeText(getMessageAsString(original))
                      .then(() => {
                        toast({
                          status: 'success',
                          description: 'Message copied to clipboard',
                        });
                      })
                      .catch(navigatorClipboardErrorHandler);
                  }}
                >
                  Copy Message
                </MenuItem>
                <MenuItem isDisabled={original.key.isPayloadNull} onClick={() => onCopyKey(original)}>
                  Copy Key
                </MenuItem>
                <MenuItem isDisabled={original.value.isPayloadNull} onClick={() => onCopyValue(original)}>
                  Copy Value
                </MenuItem>
                <MenuItem
                  onClick={() => {
                    navigator.clipboard
                      .writeText(original.timestamp.toString())
                      .then(() => {
                        toast({
                          status: 'success',
                          description: 'Epoch Timestamp copied to clipboard',
                        });
                      })
                      .catch(navigatorClipboardErrorHandler);
                  }}
                >
                  Copy Epoch Timestamp
                </MenuItem>
                <MenuItem
                  onClick={() => {
                    this.downloadMessages = [original];
                  }}
                >
                  Save to File
                </MenuItem>
              </MenuList>
            </Menu>
          );
        },
      },
    ];

    return (
      <>
        <DataTable<TopicMessage>
          size={['lg', 'md', 'sm'].includes(breakpoint) ? 'sm' : 'md'}
          data={this.messageSource.data}
          isLoading={this.messageSearch.searchPhase !== null}
          emptyText="No messages"
          columns={columns}
          // we need (?? []) to be compatible with searchParams of clients already stored in local storage
          // otherwise we would get undefined for some of the existing ones
          sorting={uiState.topicSettings.searchParams.sorting ?? []}
          onSortingChange={(sorting) => {
            uiState.topicSettings.searchParams.sorting =
              typeof sorting === 'function' ? sorting(uiState.topicSettings.searchParams.sorting) : sorting;
          }}
          pagination={paginationParams}
          onPaginationChange={onPaginationChange(paginationParams, ({ pageSize, pageIndex }) => {
            uiState.topicSettings.searchParams.pageSize = pageSize;
            editQuery((query) => {
              query.page = String(pageIndex);
              query.pageSize = String(pageSize);
            });
          })}
          subComponent={({ row: { original } }) => (
            <ExpandedMessage
              msg={original}
              loadLargeMessage={() =>
                this.loadLargeMessage(this.props.topic.topicName, original.partitionID, original.offset)
              }
              onDownloadRecord={() => {
                this.downloadMessages = [original];
              }}
              onCopyKey={onCopyKey}
              onCopyValue={onCopyValue}
            />
          )}
        />
        <Button
          mt={4}
          variant="outline"
          onClick={() => {
            this.downloadMessages = this.messageSearch.messages;
          }}
          isDisabled={!this.messageSearch.messages || this.messageSearch.messages.length === 0}
        >
          <span style={{ paddingRight: '4px' }}>
            <DownloadIcon />
          </span>
          Save Messages
        </Button>

        <SaveMessagesDialog
          messages={this.downloadMessages}
          onClose={() => (this.downloadMessages = null)}
          onRequireRawPayload={() => this.executeMessageSearch()}
        />

        <ColumnSettings
          getShowDialog={() => this.showColumnSettingsModal}
          setShowDialog={(s) => (this.showColumnSettingsModal = s)}
        />

        <PreviewFieldsModal
          getShowDialog={() => this.showPreviewFieldsModal}
          setShowDialog={(s) => (this.showPreviewFieldsModal = s)}
          messageSearch={this.messageSearch}
        />

        <DeserializersModal
          getShowDialog={() => this.showDeserializersModal}
          setShowDialog={(s) => (this.showDeserializersModal = s)}
        />
      </>
    );
  });

  @action toggleRecordExpand(r: TopicMessage) {
    const key = `${r.offset} ${r.partitionID}${r.timestamp}`;
    // try collapsing it, removeAll returns the number of matches
    const removed = this.expandedKeys.removeAll((x) => x === key);
    if (removed === 0)
      // wasn't expanded, so expand it now
      this.expandedKeys.push(key);
  }

  async executeMessageSearch(): Promise<TopicMessage[]> {
    const searchParams = uiState.topicSettings.searchParams;
    const canUseFilters =
      (api.topicPermissions.get(this.props.topic.topicName)?.canUseSearchFilters ?? true) && !isServerless();

    editQuery((query) => {
      query.p = String(searchParams.partitionID); // p = partition
      query.s = String(searchParams.maxResults); // s = size
      query.o = String(searchParams.startOffset); // o = offset
    });

    let filterCode = '';
    if (canUseFilters) {
      const functionNames: string[] = [];
      const functions: string[] = [];

      const filteredSearchParams = searchParams.filters.filter(
        (searchParam) => searchParam.isActive && searchParam.code && searchParam.transpiledCode,
      );

      for (const searchParam of filteredSearchParams) {
        const name = `filter${functionNames.length + 1}`;
        functionNames.push(name);
        functions.push(`function ${name}() {
                    ${wrapFilterFragment(searchParam.transpiledCode)}
                }`);
      }

      if (functions.length > 0) {
        filterCode = `${functions.join('\n\n')}\n\nreturn ${functionNames.map((f) => `${f}()`).join(' && ')}`;
        if (IsDev) console.log(`constructed filter code (${functions.length} functions)`, `\n\n${filterCode}`);
      }
    }

    const request = {
      topicName: this.props.topic.topicName,
      partitionId: searchParams.partitionID,
      startOffset: searchParams.startOffset,
      startTimestamp: searchParams.startTimestamp,
      maxResults: searchParams.maxResults,
      filterInterpreterCode: encodeBase64(sanitizeString(filterCode)),
      includeRawPayload: true,

      keyDeserializer: searchParams.keyDeserializer,
      valueDeserializer: searchParams.valueDeserializer,
    } as MessageSearchRequest;

    // if (typeof searchParams.startTimestamp != 'number' || searchParams.startTimestamp == 0)
    //     console.error("startTimestamp is not valid", { request: request, searchParams: searchParams });

    return transaction(async () => {
      try {
        this.fetchError = null;
        return this.messageSearch.startSearch(request).catch((err) => {
          const msg = (err as Error).message ?? String(err);
          console.error(`error in searchTopicMessages: ${msg}`);
          this.fetchError = err;
          return [];
        });
      } catch (error: any) {
        console.error(`error in searchTopicMessages: ${(error as Error).message ?? String(error)}`);
        this.fetchError = error;
        return [];
      }
    });
  }
}

@observer
class SaveMessagesDialog extends Component<{
  messages: TopicMessage[] | null;
  onClose: () => void;
  onRequireRawPayload: () => Promise<TopicMessage[]>;
}> {
  @observable isOpen = false;
  @observable format = 'json' as 'json' | 'csv';
  @observable includeRawContent = false;

  radioStyle = { display: 'block', lineHeight: '30px' };

  constructor(p: any) {
    super(p);
    makeObservable(this);
  }

  render() {
    const { messages, onClose } = this.props;
    const count = messages?.length ?? 0;
    const title = count > 1 ? 'Save Messages' : 'Save Message';

    // Keep dialog open after closing it, so it can play its closing animation
    if (count > 0 && !this.isOpen) setTimeout(() => (this.isOpen = true));
    if (this.isOpen && count === 0) setTimeout(() => (this.isOpen = false));

    return (
      <Modal isOpen={count > 0} onClose={onClose}>
        <ModalOverlay />
        <ModalContent minW="2xl">
          <ModalHeader>{title}</ModalHeader>
          <ModalBody display="flex" flexDirection="column" gap="4">
            <div>Select the format in which you want to save {count === 1 ? 'the message' : 'all messages'}</div>
            <Box py={2}>
              <RadioGroup
                name="format"
                value={this.format}
                onChange={(value) => (this.format = value)}
                options={[
                  {
                    value: 'json',
                    label: 'JSON',
                  },
                  {
                    value: 'csv',
                    label: 'CSV',
                    disabled: true,
                  },
                ]}
              />
            </Box>
            <Checkbox isChecked={this.includeRawContent} onChange={(e) => (this.includeRawContent = e.target.checked)}>
              Include raw data
            </Checkbox>
          </ModalBody>
          <ModalFooter gap={2}>
            <Button variant="outline" colorScheme="red" onClick={onClose}>
              Cancel
            </Button>
            <Button
              variant="solid"
              onClick={() => this.saveMessages()}
              isDisabled={!this.props.messages || this.props.messages.length === 0}
            >
              Save Messages
            </Button>
          </ModalFooter>
        </ModalContent>
      </Modal>
    );
  }

  async saveMessages() {
    const messages = this.props.messages;
    if (!messages) return;

    const cleanMessages = this.cleanMessages(messages);

    console.log(`saving cleaned messages; messages: ${messages.length}`);

    const json = toJson(cleanMessages, 4);

    const link = document.createElement('a');
    const file = new Blob([json], { type: 'application/json' });
    link.href = URL.createObjectURL(file);
    link.download = 'messages.json';
    document.body.appendChild(link); // required in firefox
    link.click();

    this.props.onClose();
  }

  cleanMessages(messages: TopicMessage[]): any[] {
    const ar: any[] = [];

    // create a copy of each message, omitting properties that don't make
    // sense for the user, like 'size' or caching properties like 'keyJson'.
    const includeRaw = this.includeRawContent;

    const cleanPayload = (p: Payload): Payload => {
      if (!p) return undefined as any;

      const cleanedPayload = {
        payload: p.payload,
        rawPayload: includeRaw && p.rawBytes ? base64FromUInt8Array(p.rawBytes) : undefined,
        encoding: p.encoding,
      } as any as Payload;

      if (p.schemaId && p.schemaId !== 0) cleanedPayload.schemaId = p.schemaId;

      return cleanedPayload;
    };

    for (const src of messages) {
      const msg = {} as Partial<typeof src>;

      msg.partitionID = src.partitionID;
      msg.offset = src.offset;
      msg.timestamp = src.timestamp;
      msg.compression = src.compression;
      msg.isTransactional = src.isTransactional;

      msg.headers = src.headers.map((h) => ({
        key: h.key,
        value: cleanPayload(h.value),
      }));

      msg.key = cleanPayload(src.key);
      msg.value = cleanPayload(src.value);

      ar.push(msg);
    }

    return ar;
  }
}

@observer
class MessageKeyPreview extends Component<{ msg: TopicMessage; previewFields: () => PreviewTagV2[] }> {
  render() {
    const msg = this.props.msg;
    const key = msg.key;

    if (key.troubleshootReport && key.troubleshootReport.length > 0) {
      return (
        <Flex color="red.600" alignItems="center" gap="2">
          <WarningIcon fontSize="1.25em" />
          There were issues deserializing the key
        </Flex>
      );
    }

    const isPrimitive =
      typeof key.payload === 'string' || typeof key.payload === 'number' || typeof key.payload === 'boolean';
    try {
      if (key.isPayloadNull) {
        return <EmptyBadge mode="null" />;
      }
      if (key.payload == null || key.payload.length === 0) {
        return <EmptyBadge mode="empty" />;
      }

      let text: ReactNode = <></>;

      if (key.encoding === 'binary') {
        text = cullText(msg.keyBinHexPreview, 44);
      } else if (key.encoding === 'utf8WithControlChars') {
        text = highlightControlChars(key.payload);
      } else if (isPrimitive) {
        text = cullText(key.payload, 44);
      } else {
        // Only thing left is 'object'
        // Stuff like 'bigint', 'function', or 'symbol' would not have been deserialized
        const previewTags = this.props.previewFields().filter((t) => t.searchInMessageValue);
        if (previewTags.length > 0) {
          const tags = getPreviewTags(key.payload, previewTags);
          text = (
            <span className="cellDiv fade" style={{ fontSize: '95%' }}>
              <div className={`previewTags previewTags-${uiState.topicSettings.previewDisplayMode}`}>
                {tags.map((t, i) => (
                  <React.Fragment key={i}>{t}</React.Fragment>
                ))}
              </div>
            </span>
          );
          return text;
        }
        // Normal display (json, no filters). Just stringify the whole object
        text = cullText(JSON.stringify(key.payload), 44);
      }

      return (
        <Flex flexDirection="column">
          <span className="cellDiv" style={{ minWidth: '10ch', width: 'auto', maxWidth: '45ch' }}>
            <code style={{ fontSize: '95%' }}>{text}</code>
          </span>
          <Text color="gray.500">
            {key.encoding.toUpperCase()} - {prettyBytes(key.size)}
          </Text>
        </Flex>
      );
    } catch (e) {
      return <span style={{ color: 'red' }}>Error in RenderPreview: {(e as Error).message ?? String(e)}</span>;
    }
  }
}

@observer
class StartOffsetDateTimePicker extends Component {
  constructor(p: any) {
    super(p);
    const searchParams = uiState.topicSettings.searchParams;
    // console.log('time picker 1', { setByUser: searchParams.startTimestampWasSetByUser, startTimestamp: searchParams.startTimestamp, format: new Date(searchParams.startTimestamp).toLocaleDateString() })
    if (!searchParams.startTimestampWasSetByUser) {
      // so far, the user did not change the startTimestamp, so we set it to 'now'
      searchParams.startTimestamp = new Date().getTime();
    }
    // console.log('time picker 2', { setByUser: searchParams.startTimestampWasSetByUser, startTimestamp: searchParams.startTimestamp, format: new Date(searchParams.startTimestamp).toLocaleDateString() })
  }

  render() {
    const searchParams = uiState.topicSettings.searchParams;
    // new Date().getTimezoneOffset()

    return (
      <DateTimeInput
        value={searchParams.startTimestamp}
        onChange={(value) => {
          searchParams.startTimestamp = value;
          searchParams.startTimestampWasSetByUser = true;
        }}
      />
    );
  }
}

@observer
export class MessagePreview extends Component<{
  msg: TopicMessage;
  previewFields: () => PreviewTagV2[];
  isCompactTopic: boolean;
}> {
  render() {
    const msg = this.props.msg;
    const value = msg.value;

    if (value.troubleshootReport && value.troubleshootReport.length > 0) {
      return (
        <Flex color="red.600" alignItems="center" gap="2">
          <WarningIcon fontSize="1.25em" />
          There were issues deserializing the value
        </Flex>
      );
    }

    if (value.isPayloadTooLarge) {
      return (
        <Flex color="blue.500" alignItems="center" gap="2">
          <InfoIcon fontSize="1.25em" />
          Message size exceeds the display limit.
        </Flex>
      );
    }

    const isPrimitive =
      typeof value.payload === 'string' || typeof value.payload === 'number' || typeof value.payload === 'boolean';

    try {
      let text: ReactNode = <></>;

      if (value.isPayloadNull) {
        return <EmptyBadge mode="null" />;
      }
      if (value.encoding === 'null' || value.payload == null || value.payload.length === 0)
        return <EmptyBadge mode="empty" />;
      if (msg.value.encoding === 'binary') {
        // If the original data was binary, display as hex dump
        text = msg.valueBinHexPreview;
      } else if (isPrimitive) {
        // If we can show the value as a primitive, do so.
        text = value.payload;
      } else {
        // Only thing left is 'object'
        // Stuff like 'bigint', 'function', or 'symbol' would not have been deserialized
        const previewTags = this.props.previewFields().filter((t) => t.searchInMessageValue);
        if (previewTags.length > 0) {
          const tags = getPreviewTags(value.payload, previewTags);
          text = (
            <span className="cellDiv fade" style={{ fontSize: '95%' }}>
              <div className={`previewTags previewTags-${uiState.topicSettings.previewDisplayMode}`}>
                {tags.map((t, i) => (
                  <React.Fragment key={i}>{t}</React.Fragment>
                ))}
              </div>
            </span>
          );
          return text;
        }
        // Normal display (json, no filters). Just stringify the whole object
        text = cullText(JSON.stringify(value.payload), 300);
      }

      return (
        <Flex flexDirection="column">
          <code>
            <span className="cellDiv" style={{ fontSize: '95%' }}>
              {text}
            </span>
          </code>
          <Text color="gray.500">
            {value.encoding.toUpperCase()} - {prettyBytes(value.size)}
          </Text>
        </Flex>
      );
    } catch (e) {
      return <span style={{ color: 'red' }}>Error in RenderPreview: {(e as Error).message ?? String(e)}</span>;
    }
  }
}

const ExpandedMessageFooter: FC<{ children?: ReactNode; onDownloadRecord?: () => void }> = ({
  children,
  onDownloadRecord,
}) => (
  <Flex my={4} gap={2} justifyContent="flex-end">
    {children}
    {onDownloadRecord && (
      <Button variant="outline" onClick={onDownloadRecord}>
        Download Record
      </Button>
    )}
  </Flex>
);

export const ExpandedMessage: FC<{
  msg: TopicMessage;
  loadLargeMessage: () => Promise<void>;
  onDownloadRecord?: () => void;
  onCopyKey?: (original: TopicMessage) => void;
  onCopyValue?: (original: TopicMessage) => void;
}> = ({ msg, loadLargeMessage, onDownloadRecord, onCopyKey, onCopyValue }) => {
  const bg = useColorModeValue('gray.50', 'gray.600');

  return (
    <Box bg={bg} py={6} px={10}>
      <MessageMetaData msg={msg} />
      <RpTabs
        variant="fitted"
        isFitted
        defaultIndex={1}
        items={[
          {
            key: 'key',
            name: (
              <Box minWidth="6rem">
                {msg.key === null || msg.key.size === 0 ? 'Key' : `Key (${prettyBytes(msg.key.size)})`}
              </Box>
            ),
            isDisabled: msg.key == null || msg.key.size === 0,
            component: (
              <Box>
                <TroubleshootReportViewer payload={msg.key} />
                <PayloadComponent payload={msg.key} loadLargeMessage={loadLargeMessage} />
                <ExpandedMessageFooter onDownloadRecord={onDownloadRecord}>
                  {onCopyKey && (
                    <Button variant="outline" onClick={() => onCopyKey(msg)} isDisabled={msg.key.isPayloadNull}>
                      Copy Key
                    </Button>
                  )}
                </ExpandedMessageFooter>
              </Box>
            ),
          },
          {
            key: 'value',
            name: (
              <Box minWidth="6rem">
                {msg.value === null || msg.value.size === 0 ? 'Value' : `Value (${prettyBytes(msg.value.size)})`}
              </Box>
            ),
            component: (
              <Box>
                <TroubleshootReportViewer payload={msg.value} />
                <PayloadComponent payload={msg.value} loadLargeMessage={loadLargeMessage} />
                <ExpandedMessageFooter onDownloadRecord={onDownloadRecord}>
                  {onCopyValue && (
                    <Button variant="outline" onClick={() => onCopyValue(msg)} isDisabled={msg.value.isPayloadNull}>
                      Copy Value
                    </Button>
                  )}
                </ExpandedMessageFooter>
              </Box>
            ),
          },
          {
            key: 'headers',
            name: <Box minWidth="6rem">{msg.headers.length === 0 ? 'Headers' : `Headers (${msg.headers.length})`}</Box>,
            isDisabled: msg.headers.length === 0,
            component: (
              <Box>
                <MessageHeaders msg={msg} />
                {onDownloadRecord && <ExpandedMessageFooter onDownloadRecord={onDownloadRecord} />}
              </Box>
            ),
          },
        ]}
      />
    </Box>
  );
};

const PayloadComponent = observer(
  (p: {
    payload: Payload;
    loadLargeMessage: () => Promise<void>;
  }) => {
    const { payload, loadLargeMessage } = p;
    const toast = useToast();
    const [isLoadingLargeMessage, setLoadingLargeMessage] = useState(false);

    if (payload.isPayloadTooLarge) {
      return (
        <Flex flexDirection="column" gap="4">
          <Flex alignItems="center" gap="2">
            Because this message size exceeds the display limit, loading it could cause performance degradation.
          </Flex>
          <Button
            variant="outline"
            width="10rem"
            size="small"
            data-testid="load-anyway-button"
            isLoading={isLoadingLargeMessage}
            loadingText="Loading..."
            onClick={() => {
              setLoadingLargeMessage(true);
              loadLargeMessage()
                .catch((err) =>
                  toast({
                    status: 'error',
                    description: err instanceof Error ? err.message : String(err),
                  }),
                )
                .finally(() => setLoadingLargeMessage(false));
            }}
          >
            Load anyway
          </Button>
        </Flex>
      );
    }

    try {
      if (payload === null || payload === undefined || payload.payload === null || payload.payload === undefined)
        return <code>null</code>;

      const val = payload.payload;
      const isPrimitive = typeof val === 'string' || typeof val === 'number' || typeof val === 'boolean';

      if (payload.encoding === 'binary') {
        const mode = 'hex' as 'ascii' | 'raw' | 'hex';
        if (mode === 'raw') {
          return <code style={{ fontSize: '.85em', lineHeight: '1em', whiteSpace: 'normal' }}>{val}</code>;
        }
        if (mode === 'hex') {
          const rawBytes = payload.rawBytes ?? payload.normalizedPayload;

          if (rawBytes) {
            let result = '';
            for (const rawByte of rawBytes) {
              result += `${rawByte.toString(16).padStart(2, '0')} `;
            }
            return <code style={{ fontSize: '.85em', lineHeight: '1em', whiteSpace: 'normal' }}>{result}</code>;
          }
          return <div>Raw bytes not available</div>;
        }
        const str = String(val);
        let result = '';
        const isPrintable = /[\x20-\x7E]/;
        for (let i = 0; i < str.length; i++) {
          let ch = String.fromCharCode(str.charCodeAt(i)); // str.charAt(i);
          ch = isPrintable.test(ch) ? ch : '. ';
          result += `${ch} `;
        }

        return <code style={{ fontSize: '.85em', lineHeight: '1em', whiteSpace: 'normal' }}>{result}</code>;
      }

      // Decode payload from base64 and render control characters as code highlighted text, such as
      // `NUL`, `ACK` etc.
      if (payload.encoding === 'utf8WithControlChars') {
        const elements = highlightControlChars(val);

        return (
          <div className="codeBox" data-testid="payload-content">
            {elements}
          </div>
        );
      }

      if (isPrimitive) {
        return (
          <div className="codeBox" data-testid="payload-content">
            {String(val)}
          </div>
        );
      }

      return <KowlJsonView srcObj={val} />;
    } catch (e) {
      return <span style={{ color: 'red' }}>Error in RenderExpandedMessage: {(e as Error).message ?? String(e)}</span>;
    }
  },
);

function highlightControlChars(str: string, maxLength?: number): ReactNode[] {
  const elements: ReactNode[] = [];
  // To reduce the number of JSX elements we try to append normal chars to a single string
  // until we hit a control character.
  let sequentialChars = '';
  let numChars = 0;

  for (const char of str) {
    const code = char.charCodeAt(0);
    if (code < 32) {
      if (sequentialChars.length > 0) {
        elements.push(sequentialChars);
        sequentialChars = '';
      }
      elements.push(<span className="controlChar">{getControlCharacterName(code)}</span>);
      if (code === 10)
        // LineFeed (\n) should be rendered properly
        elements.push(<br />);
    } else {
      sequentialChars += char;
    }

    if (maxLength !== undefined) {
      numChars++;
      if (numChars >= maxLength) break;
    }
  }

  if (sequentialChars.length > 0) elements.push(sequentialChars);

  return elements;
}

function getControlCharacterName(code: number): string {
  switch (code) {
    case 0:
      return 'NUL';
    case 1:
      return 'SOH';
    case 2:
      return 'STX';
    case 3:
      return 'ETX';
    case 4:
      return 'EOT';
    case 5:
      return 'ENQ';
    case 6:
      return 'ACK';
    case 7:
      return 'BEL';
    case 8:
      return 'BS';
    case 9:
      return 'HT';
    case 10:
      return 'LF';
    case 11:
      return 'VT';
    case 12:
      return 'FF';
    case 13:
      return 'CR';
    case 14:
      return 'SO';
    case 15:
      return 'SI';
    case 16:
      return 'DLE';
    case 17:
      return 'DC1';
    case 18:
      return 'DC2';
    case 19:
      return 'DC3';
    case 20:
      return 'DC4';
    case 21:
      return 'NAK';
    case 22:
      return 'SYN';
    case 23:
      return 'ETB';
    case 24:
      return 'CAN';
    case 25:
      return 'EM';
    case 26:
      return 'SUB';
    case 27:
      return 'ESC';
    case 28:
      return 'FS';
    case 29:
      return 'GS';
    case 30:
      return 'RS';
    case 31:
      return 'US';
    default:
      return '';
  }
}

const TroubleshootReportViewer = observer((props: { payload: Payload }) => {
  const report = props.payload.troubleshootReport;
  const [show, setShow] = useState(true);

  if (!report) return null;
  if (report.length === 0) return null;

  return (
    <Box mb="4" mt="4">
      <Heading as="h4">Deserialization Troubleshoot Report</Heading>
      <Alert status="error" variant="subtle" my={4} flexDirection="column" background="red.50">
        <AlertTitle
          display="flex"
          flexDirection="row"
          alignSelf="flex-start"
          alignItems="center"
          pb="4"
          fontWeight="normal"
        >
          <AlertIcon /> Errors were encountered when deserializing this message
          <Link pl="2" onClick={() => setShow(!show)}>
            {show ? 'Hide' : 'Show'}
          </Link>
        </AlertTitle>
        <AlertDescription whiteSpace="pre-wrap" display={show ? undefined : 'none'}>
          <Grid templateColumns="auto 1fr" rowGap="1" columnGap="4">
            {report.map((e) => (
              <>
                <GridItem
                  key={`${e.serdeName}-name`}
                  w="100%"
                  fontWeight="bold"
                  textTransform="capitalize"
                  py="2"
                  px="5"
                  pl="8"
                >
                  {e.serdeName}
                </GridItem>
                <GridItem
                  key={`${e.serdeName}-message`}
                  w="100%"
                  fontFamily="monospace"
                  background="red.100"
                  py="2"
                  px="5"
                >
                  {e.message}
                </GridItem>
              </>
            ))}
          </Grid>
        </AlertDescription>
      </Alert>
    </Box>
  );
});

const MessageMetaData = observer((props: { msg: TopicMessage }) => {
  const msg = props.msg;
  const data: { [k: string]: any } = {
    Partition: msg.partitionID,
    Offset: numberToThousandsString(msg.offset),
    Key: msg.key.isPayloadNull ? 'Null' : `${titleCase(msg.key.encoding)} (${prettyBytes(msg.key.size)})`,
    Value: msg.value.isPayloadNull
      ? 'Null'
      : `${titleCase(msg.value.encoding)} (${msg.value.schemaId > 0 ? `${msg.value.schemaId} / ` : ''}${prettyBytes(msg.value.size)})`,
    Headers: msg.headers.length > 0 ? `${msg.headers.length}` : 'No headers set',
    Compression: msg.compression,
    Transactional: msg.isTransactional ? 'true' : 'false',
    // "Producer ID": "(msg.producerId)",
  };

  if (msg.value.schemaId) {
    data.Schema = <MessageSchema schemaId={msg.value.schemaId} />;
  }

  return (
    <Flex gap={10} my={6}>
      {Object.entries(data).map(([k, v]) => (
        <Flex key={k} direction="column" rowGap=".4em">
          <Text fontWeight="600" fontSize="md">
            {k}
          </Text>
          <Text color="" fontSize="sm">
            {v}
          </Text>
        </Flex>
      ))}
    </Flex>
  );
});

const MessageSchema = observer((p: { schemaId: number }) => {
  const subjects = api.schemaUsagesById.get(p.schemaId);
  if (!subjects || subjects.length === 0) {
    api.refreshSchemaUsagesById(p.schemaId);
    return <>ID {p.schemaId} (unknown subject)</>;
  }

  const s = subjects[0];
  return (
    <>
      <Link as={ReactRouterLink} to={`/schema-registry/subjects/${encodeURIComponent(s.subject)}?version=${s.version}`}>
        {s.subject} (version {s.version})
      </Link>
    </>
  );
});

const MessageHeaders = observer((props: { msg: TopicMessage }) => {
  return (
    <div className="messageHeaders">
      <div>
        <DataTable<{ key: string; value: Payload }>
          pagination
          sorting
          data={props.msg.headers}
          columns={[
            {
              size: 200,
              header: 'Key',
              accessorKey: 'key',
              cell: ({
                row: {
                  original: { key: headerKey },
                },
              }) => (
                <span className="cellDiv" style={{ width: 'auto' }}>
                  {headerKey ? <Ellipsis>{toSafeString(headerKey)}</Ellipsis> : renderEmptyIcon('Empty Key')}
                </span>
              ),
            },
            {
              size: Number.POSITIVE_INFINITY,
              header: 'Value',
              accessorKey: 'value',
              cell: ({
                row: {
                  original: { value: headerValue },
                },
              }) => {
                if (typeof headerValue.payload === 'undefined') return renderEmptyIcon('"undefined"');
                if (headerValue.payload === null) return renderEmptyIcon('"null"');
                if (typeof headerValue.payload === 'number') return <span>{String(headerValue.payload)}</span>;

                if (typeof headerValue.payload === 'string')
                  return <span className="cellDiv">{headerValue.payload}</span>;

                // object
                return <span className="cellDiv">{toSafeString(headerValue.payload)}</span>;
              },
            },
            {
              size: 120,
              header: 'Encoding',
              accessorKey: 'value',
              cell: ({
                row: {
                  original: { value: payload },
                },
              }) => <span className="nowrap">{payload.encoding}</span>,
            },
          ]}
          subComponent={({ row: { original: header } }) => {
            return (
              <Box py={6} px={10}>
                {typeof header.value?.payload !== 'object' ? (
                  <div className="codeBox" style={{ margin: '0', width: '100%' }}>
                    {toSafeString(header.value.payload)}
                  </div>
                ) : (
                  <KowlJsonView srcObj={header.value.payload as object} style={{ margin: '2em 0' }} />
                )}
              </Box>
            );
          }}
        />
      </div>
    </div>
  );
});

const ColumnSettings: FC<{
  getShowDialog: () => boolean;
  setShowDialog: (val: boolean) => void;
}> = observer(({ getShowDialog, setShowDialog }) => {
  const columnSettings: ColumnList[] = [
    { title: 'Offset', dataIndex: 'offset' },
    { title: 'Partition', dataIndex: 'partitionID' },
    { title: 'Timestamp', dataIndex: 'timestamp' },
    { title: 'Key', dataIndex: 'key' },
    { title: 'Value', dataIndex: 'value' },
    { title: 'Key Size', dataIndex: 'keySize' },
    { title: 'Value Size', dataIndex: 'valueSize' },
  ];

  return (
    <Modal
      isOpen={getShowDialog()}
      onClose={() => {
        setShowDialog(false);
      }}
    >
      <ModalOverlay />
      <ModalContent minW="4xl">
        <ModalHeader>Column Settings</ModalHeader>
        <ModalCloseButton />
        <ModalBody>
          <Text>Choose which columns will be shown in the messages table, as well as the format of the timestamp.</Text>
          <Box my={6}>
            <Label text="Columns shown">
              <Stack spacing={5} direction="row">
                {columnSettings.map(({ title, dataIndex }) => (
                  <Checkbox
                    key={dataIndex}
                    size="lg"
                    isChecked={!!uiState.topicSettings.previewColumnFields.find((x) => x.dataIndex === dataIndex)}
                    onChange={({ target: { checked } }) => {
                      if (checked) {
                        uiState.topicSettings.previewColumnFields.pushDistinct({
                          title,
                          dataIndex,
                        });
                      } else {
                        const idxToRemove = uiState.topicSettings.previewColumnFields.findIndex(
                          (x) => x.dataIndex === dataIndex,
                        );
                        uiState.topicSettings.previewColumnFields.splice(idxToRemove, 1);
                      }
                    }}
                  >
                    {title}
                  </Checkbox>
                ))}
              </Stack>
            </Label>
            <Button
              mt={2}
              variant="link"
              // we need to pass this using sx to increase specificity, using p={0} won't work
              sx={{ padding: 0 }}
              onClick={() => {
                uiState.topicSettings.previewColumnFields = [];
              }}
            >
              Clear
            </Button>
          </Box>
          <Grid my={6} templateColumns="1fr 2fr" gap={4}>
            <GridItem>
              <Label text="Timestamp format">
                <SingleSelect<TimestampDisplayFormat>
                  value={uiState.topicSettings.previewTimestamps}
                  onChange={(e) => (uiState.topicSettings.previewTimestamps = e)}
                  options={[
                    { label: 'Local DateTime', value: 'default' },
                    { label: 'Unix DateTime', value: 'unixTimestamp' },
                    { label: 'Relative', value: 'relative' },
                    { label: 'Local Date', value: 'onlyDate' },
                    { label: 'Local Time', value: 'onlyTime' },
                    { label: 'Unix Millis', value: 'unixMillis' },
                  ]}
                />
              </Label>
            </GridItem>
            <GridItem>
              <Label text="Preview">
                <TimestampDisplay unixEpochMillisecond={+new Date()} format={uiState.topicSettings.previewTimestamps} />
              </Label>
            </GridItem>
          </Grid>
        </ModalBody>
        <ModalFooter gap={2}>
          <Button
            onClick={() => {
              setShowDialog(false);
            }}
            colorScheme="red"
          >
            Close
          </Button>
        </ModalFooter>
      </ModalContent>
    </Modal>
  );
});

const PreviewFieldsModal: FC<{
  getShowDialog: () => boolean;
  setShowDialog: (val: boolean) => void;
  messageSearch: MessageSearch;
}> = observer(({ getShowDialog, setShowDialog, messageSearch }) => {
  return (
    <Modal
      isOpen={getShowDialog()}
      onClose={() => {
        setShowDialog(false);
      }}
    >
      <ModalOverlay />
      <ModalContent minW="4xl">
        <ModalHeader>Preview fields</ModalHeader>
        <ModalCloseButton />
        <ModalBody>
          <PreviewSettings messageSearch={messageSearch} />
        </ModalBody>
        <ModalFooter gap={2}>
          <Button
            onClick={() => {
              setShowDialog(false);
            }}
            colorScheme="red"
          >
            Close
          </Button>
        </ModalFooter>
      </ModalContent>
    </Modal>
  );
});

const DeserializersModal: FC<{
  getShowDialog: () => boolean;
  setShowDialog: (val: boolean) => void;
}> = observer(({ getShowDialog, setShowDialog }) => {
  const searchParams = uiState.topicSettings.searchParams;

  return (
    <Modal
      isOpen={getShowDialog()}
      onClose={() => {
        setShowDialog(false);
      }}
    >
      <ModalOverlay />
      <ModalContent minW="xl">
        <ModalHeader>Deserialize</ModalHeader>
        <ModalCloseButton />
        <ModalBody display="flex" flexDirection="column" gap={4}>
          <Text>
            Redpanda attempts to automatically detect a deserialization strategy. You can choose one manually here.
          </Text>
          <Box>
            <Label text="Key Deserializer">
              <SingleSelect<PayloadEncoding>
                options={payloadEncodingPairs}
                value={searchParams.keyDeserializer}
                onChange={(e) => (searchParams.keyDeserializer = e)}
              />
            </Label>
          </Box>
          <Label text="Value Deserializer">
            <SingleSelect<PayloadEncoding>
              options={payloadEncodingPairs}
              value={searchParams.valueDeserializer}
              onChange={(e) => (searchParams.valueDeserializer = e)}
            />
          </Label>
        </ModalBody>
        <ModalFooter gap={2}>
          <Button
            onClick={() => {
              setShowDialog(false);
            }}
            colorScheme="red"
          >
            Close
          </Button>
        </ModalFooter>
      </ModalContent>
    </Modal>
  );
});

const MessageSearchFilterBar: FC<{ onEdit: (filter: FilterEntry) => void }> = observer(({ onEdit }) => {
  const settings = uiState.topicSettings.searchParams;

  return (
    <GridItem gridColumn="-1/1" display="flex" justifyContent="space-between">
      <Box width="calc(100% - 200px)" display="inline-flex" rowGap="2px" columnGap="8px" flexWrap="wrap">
        {/* Existing Tags List  */}
        {settings.filters?.map((e) => (
          <Tag
            style={{ userSelect: 'none' }}
            className={e.isActive ? 'filterTag' : 'filterTag filterTagDisabled'}
            key={e.id}
          >
            <MdOutlineSettings
              size={14}
              onClick={() => {
                onEdit(e);
              }}
            />
            <TagLabel
              onClick={() => (e.isActive = !e.isActive)}
              mx="2"
              height="100%"
              display="inline-flex"
              alignItems="center"
              border="0px solid hsl(0 0% 85% / 1)"
              borderWidth="0px 1px"
              px="6px"
              textDecoration={e.isActive ? '' : 'line-through'}
            >
              {e.name ? e.name : e.code ? e.code : 'New Filter'}
            </TagLabel>
            <TagCloseButton onClick={() => settings.filters.remove(e)} m="0" px="1" opacity={1} />
          </Tag>
        ))}
      </Box>
    </GridItem>
  );
});

const EmptyBadge: FC<{ mode: 'empty' | 'null' }> = ({ mode }) => (
  <Badge variant="inverted">
    <Flex verticalAlign="center" gap={2}>
      <MdDoNotDisturb size={16} />
      <Text>
        {
          {
            empty: 'Empty',
            null: 'Null',
          }[mode]
        }
      </Text>
    </Flex>
  </Badge>
);

function renderEmptyIcon(tooltipText?: string) {
  if (!tooltipText) tooltipText = 'Empty';
  return (
    <Tooltip label={tooltipText} openDelay={1} placement="top" hasArrow>
      <span style={{ opacity: 0.66, marginLeft: '2px' }}>
        <SkipIcon />
      </span>
    </Tooltip>
  );
}
<<<<<<< HEAD
=======

function hasDeleteRecordsPrivilege(allowedActions: Array<TopicAction>) {
  return allowedActions.includes('deleteTopicRecords') || allowedActions.includes('all');
}

export function DeleteRecordsMenuItem(isCompacted: boolean, allowedActions: Array<TopicAction>, onClick: () => void) {
  const isEnabled = !isCompacted && hasDeleteRecordsPrivilege(allowedActions) && isSupported(Feature.DeleteRecords);

  let errorText: string | undefined;
  if (isCompacted) errorText = "Records on Topics with the 'compact' cleanup policy cannot be deleted.";
  else if (!hasDeleteRecordsPrivilege(allowedActions))
    errorText = "You're not permitted to delete records on this topic.";
  else if (!isSupported(Feature.DeleteRecords)) errorText = "The cluster doesn't support deleting records.";

  let content: JSX.Element | string = 'Delete Records';
  if (errorText)
    content = (
      <Tooltip label={errorText} placement="top" hasArrow>
        {content}
      </Tooltip>
    );

  return (
    <Button isDisabled={!isEnabled} onClick={onClick} variant="outline">
      {content}
    </Button>
  );
}
>>>>>>> f093f775
<|MERGE_RESOLUTION|>--- conflicted
+++ resolved
@@ -21,20 +21,11 @@
   untracked,
 } from 'mobx';
 import { observer } from 'mobx-react';
-<<<<<<< HEAD
-import React, { Component, FC, ReactNode, useState } from 'react';
-import FilterEditor from './Editor';
-import filterExample1 from '../../../../assets/filter-example-1.png';
-import filterExample2 from '../../../../assets/filter-example-2.png';
-import { api, MessageSearchRequest } from '../../../../state/backendApi';
-import { Payload, Topic, TopicMessage } from '../../../../state/restInterfaces';
-=======
 import React, { Component, type FC, type ReactNode, useState } from 'react';
 import { type MessageSearch, type MessageSearchRequest, api, createMessageSearch } from '../../../../state/backendApi';
 import type { Payload, Topic, TopicAction } from '../../../../state/restInterfaces';
 import type { TopicMessage } from '../../../../state/restInterfaces';
 import { Feature, isSupported } from '../../../../state/supportedFeatures';
->>>>>>> f093f775
 import {
   type ColumnList,
   DEFAULT_SEARCH_PARAMS,
@@ -132,65 +123,6 @@
   titleCase,
 } from '../../../../utils/utils';
 import { KowlJsonView } from '../../../misc/KowlJsonView';
-<<<<<<< HEAD
-import DeleteRecordsModal from '../DeleteRecordsModal/DeleteRecordsModal';
-import { getPreviewTags, PreviewSettings } from './PreviewSettings';
-import styles from './styles.module.scss';
-import { CollapsedFieldProps } from '@textea/json-viewer';
-import {
-    Alert,
-    AlertDescription,
-    AlertIcon,
-    AlertTitle,
-    Box,
-    Button,
-    Checkbox,
-    DataTable,
-    DateTimeInput,
-    Empty,
-    Flex,
-    Grid,
-    GridItem,
-    Heading,
-    Input,
-    Link,
-    Menu,
-    MenuButton,
-    MenuItem,
-    MenuList,
-    Modal,
-    ModalBody,
-    ModalCloseButton,
-    ModalContent,
-    ModalFooter,
-    ModalHeader,
-    ModalOverlay,
-    Popover,
-    RadioGroup,
-    SearchField,
-    Switch,
-    Tabs as RpTabs,
-    Tag,
-    TagCloseButton,
-    TagLabel,
-    Text,
-    Tooltip,
-    useToast,
-    VStack
-} from '@redpanda-data/ui';
-import { SingleSelect } from '../../../misc/Select';
-import { MultiValue, Select as ChakraReactSelect } from 'chakra-react-select';
-import { isServerless } from '../../../../config';
-import { Link as ReactRouterLink } from 'react-router-dom';
-import { WarningIcon } from '@chakra-ui/icons';
-import { proto3 } from '@bufbuild/protobuf';
-import { ColumnDef } from '@tanstack/react-table';
-import { CogIcon } from '@heroicons/react/solid';
-import { PayloadEncoding } from '../../../../protogen/redpanda/api/console/v1alpha1/common_pb';
-import usePaginationParams from '../../../../hooks/usePaginationParams';
-import { onPaginationChange } from '../../../../utils/pagination';
-
-=======
 import RemovableFilter from '../../../misc/RemovableFilter';
 import { SingleSelect, type SingleSelectProps } from '../../../misc/Select';
 import { range } from '../../../misc/common';
@@ -223,7 +155,6 @@
   },
   {} as Record<PayloadEncoding, string>,
 );
->>>>>>> f093f775
 
 interface TopicMessageViewProps {
   topic: Topic;
@@ -358,51 +289,12 @@
 
     this.messageSource.filterText = uiState.topicSettings.quickSearch;
 
-<<<<<<< HEAD
-            {
-                this.deleteRecordsModalAlive
-                && (
-                    <DeleteRecordsModal
-                        topic={this.props.topic}
-                        visible={this.deleteRecordsModalVisible}
-                        onCancel={() => this.deleteRecordsModalVisible = false}
-                        onFinish={() => {
-                            this.deleteRecordsModalVisible = false;
-                            this.props.refreshTopicData(true);
-                            this.searchFunc('auto');
-                        }}
-                        afterClose={() => this.deleteRecordsModalAlive = false}
-                    />
-                )
-            }
-        </>;
-    }
-    SearchControlsBar = observer(() => {
-        const searchParams = uiState.topicSettings.searchParams;
-        const topic = this.props.topic;
-        const canUseFilters = (api.topicPermissions.get(topic.topicName)?.canUseSearchFilters ?? true) && !isServerless();
-        const [customStartOffsetValue, setCustomStartOffsetValue] = useState(0 as number | string);
-        const customStartOffsetValid = !isNaN(Number(customStartOffsetValue));
-
-        const startOffsetOptions = [
-            { value: PartitionOffsetOrigin.End, label: 'Newest' },
-            { value: PartitionOffsetOrigin.EndMinusResults, label: 'Newest - ' + String(searchParams.maxResults) },
-            { value: PartitionOffsetOrigin.Start, label: 'Oldest' },
-            { value: PartitionOffsetOrigin.Custom, label: 'Custom' },
-            { value: PartitionOffsetOrigin.Timestamp, label: 'Timestamp' }
-        ];
-
-        const isKeyDeserializerActive = uiState.topicSettings.keyDeserializer != PayloadEncoding.UNSPECIFIED && uiState.topicSettings.keyDeserializer != null;
-        const isValueDeserializerActive = uiState.topicSettings.valueDeserializer != PayloadEncoding.UNSPECIFIED && uiState.topicSettings.valueDeserializer != null;
-        const isDeserializerOverrideActive = isKeyDeserializerActive || isValueDeserializerActive;
-=======
     appGlobal.searchMessagesFunc = this.searchFunc;
   }
   componentWillUnmount() {
     this.messageSource.dispose();
     if (this.autoSearchReaction) this.autoSearchReaction();
     if (this.quickSearchReaction) this.quickSearchReaction();
->>>>>>> f093f775
 
     this.messageSearch.stopSearch();
 
@@ -571,88 +463,6 @@
                         />
                       </RemovableFilter>
                     </Label>
-<<<<<<< HEAD
-                    <Label text="Start Offset">
-                        <Flex gap={3}>
-                            <SingleSelect<PartitionOffsetOrigin> value={searchParams.offsetOrigin} onChange={e => {
-                                searchParams.offsetOrigin = e;
-                                if (searchParams.offsetOrigin == PartitionOffsetOrigin.Custom) {
-                                    if (searchParams.startOffset < 0)
-                                        searchParams.startOffset = 0;
-                                }
-                                else {
-                                    searchParams.startOffset = searchParams.offsetOrigin;
-                                }
-                            }} options={startOffsetOptions} />
-                            {searchParams.offsetOrigin == PartitionOffsetOrigin.Custom &&
-                                <Tooltip hasArrow placement="right" label="Offset must be a number" isOpen={!customStartOffsetValid}>
-                                    <Input style={{ width: '7.5em' }}
-                                        maxLength={20}
-                                        isDisabled={searchParams.offsetOrigin != PartitionOffsetOrigin.Custom}
-                                        value={customStartOffsetValue}
-                                        onChange={e => {
-                                            setCustomStartOffsetValue(e.target.value);
-                                            if (!isNaN(Number(e.target.value)))
-                                                searchParams.startOffset = Number(e.target.value);
-                                        }}
-                                    />
-                                </Tooltip>
-                            }
-                            {searchParams.offsetOrigin == PartitionOffsetOrigin.Timestamp && <StartOffsetDateTimePicker />}
-                        </Flex>
-                    </Label>
-                    <Label text="Max Results">
-                        <SingleSelect<number> value={searchParams.maxResults} onChange={c => (searchParams.maxResults = c)} options={[1, 3, 5, 10, 20, 50, 100, 200, 500].map(i => ({ value: i }))} />
-                    </Label>
-
-                    {!isServerless() && (
-                        <Label text="Filter">
-                            <Tooltip label="You don't have permissions to use search filters in this topic"
-                                isDisabled={canUseFilters} placement="top" hasArrow>
-                                <Switch size="lg" isChecked={searchParams.filtersEnabled && canUseFilters}
-                                    onChange={v => (searchParams.filtersEnabled = v.target.checked)}
-                                    isDisabled={!canUseFilters} />
-                            </Tooltip>
-                        </Label>
-                    )}
-
-                    {/* Refresh Button */}
-                    <Flex>
-                        {api.messageSearchPhase == null && (
-                            <Tooltip label="Repeat current search" placement="top" hasArrow>
-                                <Button variant="outline" onClick={() => this.searchFunc('manual')}>
-                                    <SyncIcon size={20} />
-                                </Button>
-                            </Tooltip>
-                        )}
-                        {api.messageSearchPhase != null && (
-                            <Tooltip label="Stop searching" placement="top" hasArrow>
-                                <Button variant="solid" colorScheme="red" onClick={() => api.stopMessageSearch()}
-                                    style={{ padding: 0, width: '48px' }}>
-                                    <XCircleIcon size={20} />
-                                </Button>
-                            </Tooltip>
-                        )}
-                    </Flex>
-
-                    {/* Topic Actions */}
-                    <Flex alignSelf="flex-end" ml="auto" gap={3}>
-                        {/* Quick Search */}
-                        <SearchField width="230px" searchText={this.fetchError == null ? uiState.topicSettings.quickSearch : ''} setSearchText={x => (uiState.topicSettings.quickSearch = x)} />
-                    </Flex>
-
-                    {/* Search Progress Indicator: "Consuming Messages 30/30" */}
-                    {Boolean(api.messageSearchPhase && api.messageSearchPhase.length > 0) &&
-                        <StatusIndicator
-                            identityKey="messageSearch"
-                            fillFactor={(api.messages?.length ?? 0) / searchParams.maxResults}
-                            statusText={api.messageSearchPhase!}
-                            progressText={`${api.messages?.length ?? 0} / ${searchParams.maxResults}`}
-                            bytesConsumed={searchParams.filtersEnabled ? prettyBytes(api.messagesBytesConsumed) : undefined}
-                            messagesConsumed={searchParams.filtersEnabled ? String(api.messagesTotalConsumed) : undefined}
-                        />
-                    }
-=======
                   ),
                 })[filter],
             )}
@@ -689,7 +499,6 @@
                 </MenuList>
               </Menu>
             </Flex>
->>>>>>> f093f775
 
             {/* Search Progress Indicator: "Consuming Messages 30/30" */}
             {Boolean(this.messageSearch.searchPhase && this.messageSearch.searchPhase.length > 0) && (
@@ -2378,8 +2187,6 @@
     </Tooltip>
   );
 }
-<<<<<<< HEAD
-=======
 
 function hasDeleteRecordsPrivilege(allowedActions: Array<TopicAction>) {
   return allowedActions.includes('deleteTopicRecords') || allowedActions.includes('all');
@@ -2407,5 +2214,4 @@
       {content}
     </Button>
   );
-}
->>>>>>> f093f775
+}