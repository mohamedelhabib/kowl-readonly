--- conflicted
+++ resolved
@@ -13,12 +13,7 @@
 import { DownloadIcon, KebabHorizontalIcon, PlusIcon, SkipIcon, SyncIcon, XCircleIcon } from '@primer/octicons-react';
 import { action, autorun, computed, IReactionDisposer, makeObservable, observable, transaction, untracked } from 'mobx';
 import { observer } from 'mobx-react';
-<<<<<<< HEAD
-import React, { Component, FC, ReactNode } from 'react';
-=======
-import * as moment from 'moment';
 import React, { Component, FC, ReactNode, useState } from 'react';
->>>>>>> 9802c8fb
 import FilterEditor from './Editor';
 import filterExample1 from '../../../../assets/filter-example-1.png';
 import filterExample2 from '../../../../assets/filter-example-2.png';
@@ -68,7 +63,6 @@
 import { getPreviewTags, PreviewSettings } from './PreviewSettings';
 import styles from './styles.module.scss';
 import { CollapsedFieldProps } from '@textea/json-viewer';
-<<<<<<< HEAD
 import {
     Alert,
     AlertDescription,
@@ -101,6 +95,8 @@
     SearchField,
     Select,
     Switch,
+    Grid,
+    GridItem,
     Tabs as RpTabs,
     Tag,
     TagCloseButton,
@@ -110,9 +106,6 @@
     useToast,
     VStack
 } from '@redpanda-data/ui';
-=======
-import { Alert, AlertIcon, Button, Empty, Flex, Input, InputGroup, Link, Menu, MenuButton, MenuItem, MenuList, Modal, ModalBody, ModalCloseButton, ModalContent, ModalFooter, ModalHeader, ModalOverlay, Popover, SearchField, Select, Switch, Tabs as RpTabs, Tag, TagCloseButton, TagLabel, Text, Tooltip, useToast, VStack, Box, AlertDescription, AlertTitle, Heading, Checkbox, Grid, GridItem } from '@redpanda-data/ui';
->>>>>>> 9802c8fb
 import { MdExpandMore } from 'react-icons/md';
 import { SingleSelect } from '../../../misc/Select';
 import { isServerless } from '../../../../config';
