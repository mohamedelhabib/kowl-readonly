{
    "name": "frontend",
    "version": "0.1.0",
    "private": true,
    "proxy": "http://localhost:9090",
    "homepage": ".",
    "engines": {
        "node": "^16.13"
    },
    "scripts": {
        "start": "cross-env SKIP_PREFLIGHT_CHECK=true                         react-app-rewired start",
        "start2": "cross-env SKIP_PREFLIGHT_CHECK=true REACT_APP_BUSINESS=true react-app-rewired start",
        "build": "react-app-rewired build -- --profile",
        "build-local-test": "cross-env REACT_APP_BUSINESS=true REACT_APP_CONSOLE_GIT_SHA=abc123 REACT_APP_CONSOLE_GIT_REF=local REACT_APP_BUILD_TIMESTAMP=32503680000 REACT_APP_DEV_HINT=true react-app-rewired build",
        "test": "react-app-rewired test",
        "eject": "react-scripts eject",
        "test-interpreter-code": "ts-node --project src/utils/interpreter/tsconfig.json src/utils/interpreter/findFunction.test.ts",
        "preinstall": "npx npm-force-resolutions",
        "lint": "eslint --ext .ts,.tsx ./src  --cache",
        "linter": "eslint",
        "fetch-monaco": "node scripts/fetch-monaco.mjs",
        "load-git-hooks": "cd ../; git config core.hooksPath ./.git-hooks",
        "prepare": "npm run fetch-monaco && npm run load-git-hooks"
    },
    "dependencies": {
        "@ant-design/icons": "^4.7",
        "@heroicons/react": "^1.0.6",
        "@monaco-editor/react": "^4.4",
        "@primer/octicons-react": "^17",
        "antd": "^4.21",
        "array-move": "^4",
        "dayjs": "^1.11",
        "framer-motion": "^4.1.11",
        "mobx": "^6.6",
        "mobx-react": "^7.5",
        "moment": "^2.29.1",
        "monaco-editor": "^0.33.0",
<<<<<<< HEAD
=======
        "node-fetch": "^3.2.6",
>>>>>>> cb38473e
        "npm-force-resolutions": "^0.0.10",
        "pretty-bytes": "^5.6.0",
        "pretty-ms": "^7.0.1",
        "query-string": "^7.0.1",
        "react": "^17.0.2",
        "react-beautiful-dnd": "^13.1.0",
        "react-css-transition-replace": "^4.0.5",
        "react-dom": "^17.0.2",
        "react-draggable": "^4.4.3",
        "react-highlight-words": "^0.17.0",
        "react-json-view": "^1.21.3",
        "react-markdown": "^8.0.3",
        "react-router-dom": "^5.2.0",
        "react-scripts": "^4.0.3",
        "react-syntax-highlighter": "^15.4.3",
        "rehype-highlight": "^4.1.0",
        "remark-emoji": "^3.0.2",
        "remark-gfm": "^3.0.1",
        "remark-prism": "^1.3.6",
        "stacktrace-js": "^2.0.2",
        "node-fetch": "^3.2.6"

    },
    "devDependencies": {
        "@testing-library/jest-dom": "^5.12.0",
        "@testing-library/react": "^11.2.6",
        "@types/jest": "26.0.23",
        "@types/node": "^16",
<<<<<<< HEAD
        "@types/prismjs": "^1.26",
        "@types/react": "^17.0.0",
        "@types/react-beautiful-dnd": "^13.1",
        "@types/react-css-transition-replace": "^2.1.3",
        "@types/react-dom": "^17.0.0",
=======
        "@types/react": "17.0.21",
        "@types/react-beautiful-dnd": "^13.1",
        "@types/react-css-transition-replace": "^2.1.3",
        "@types/react-dom": "17.0.11",
>>>>>>> cb38473e
        "@types/react-highlight-words": "^0.16.2",
        "@types/react-router-dom": "^5.3.3",
        "@types/react-syntax-highlighter": "^15",
        "@typescript-eslint/eslint-plugin": "^5.27.1",
        "@typescript-eslint/parser": "^5.27.1",
        "cross-env": "^7.0.3",
        "customize-cra": "^1.0.0",
        "eslint-plugin-unused-imports": "^1.1.5",
        "react-app-rewired": "^2.1.8",
        "sass": "^1.52.0",
        "tar-stream": "^2.2.0",
        "ts-node": "^10.8",
        "typescript": "^4.7.3"
    },
    "browserslist": {
        "production": [
            ">0.2%",
            "not dead",
            "not op_mini all"
        ],
        "development": [
            "last 1 chrome version",
            "last 1 firefox version",
            "last 1 safari version"
        ]
    },
<<<<<<< HEAD
    "resolutions": {
        "immer": "9.0.7",
        "@types/react": "17.0.21",
        "@types/react-dom": "17.0.11",
        "@typescript-eslint/eslint-plugin": "5.27.1"
=======
    "overrides": {
        "immer": "9.0.7"
>>>>>>> cb38473e
    }
}<|MERGE_RESOLUTION|>--- conflicted
+++ resolved
@@ -35,10 +35,7 @@
         "mobx-react": "^7.5",
         "moment": "^2.29.1",
         "monaco-editor": "^0.33.0",
-<<<<<<< HEAD
-=======
         "node-fetch": "^3.2.6",
->>>>>>> cb38473e
         "npm-force-resolutions": "^0.0.10",
         "pretty-bytes": "^5.6.0",
         "pretty-ms": "^7.0.1",
@@ -67,18 +64,10 @@
         "@testing-library/react": "^11.2.6",
         "@types/jest": "26.0.23",
         "@types/node": "^16",
-<<<<<<< HEAD
-        "@types/prismjs": "^1.26",
-        "@types/react": "^17.0.0",
-        "@types/react-beautiful-dnd": "^13.1",
-        "@types/react-css-transition-replace": "^2.1.3",
-        "@types/react-dom": "^17.0.0",
-=======
         "@types/react": "17.0.21",
         "@types/react-beautiful-dnd": "^13.1",
         "@types/react-css-transition-replace": "^2.1.3",
         "@types/react-dom": "17.0.11",
->>>>>>> cb38473e
         "@types/react-highlight-words": "^0.16.2",
         "@types/react-router-dom": "^5.3.3",
         "@types/react-syntax-highlighter": "^15",
@@ -105,15 +94,7 @@
             "last 1 safari version"
         ]
     },
-<<<<<<< HEAD
-    "resolutions": {
-        "immer": "9.0.7",
-        "@types/react": "17.0.21",
-        "@types/react-dom": "17.0.11",
-        "@typescript-eslint/eslint-plugin": "5.27.1"
-=======
     "overrides": {
         "immer": "9.0.7"
->>>>>>> cb38473e
     }
 }