--- conflicted
+++ resolved
@@ -18,13 +18,8 @@
         "lint": "eslint \"./src/**/*.{ts,tsx}\" --cache",
         "linter": "eslint",
         "fetch-monaco": "node scripts/fetch-monaco.mjs",
-<<<<<<< HEAD
         "load-git-hooks": "cd .. && git config core.hooksPath \"./.git-hooks\"",
-        "prepare": "npm run fetch-monaco && npm run load-git-hooks"
-=======
-        "load-git-hooks": "cd ../; git config core.hooksPath ./.git-hooks",
         "prepare": "npm run fetch-monaco"
->>>>>>> 47a0e453
     },
     "dependencies": {
         "@ant-design/icons": "^4.7",
